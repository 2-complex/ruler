extern crate clap;
extern crate clap_derive;
extern crate toml;
extern crate serde;
extern crate execute;

use clap::Parser;
use clap_derive::
{
    Parser,
    Subcommand,
};
use crate::system::real::RealSystem;
use crate::printer::StandardPrinter;
use crate::ticket::TicketFactory;

mod blob;
mod bundle;
mod build;
mod cache;
mod directory;
mod current;
mod history;
mod packet;
mod printer;
mod rule;
mod server;
mod sort;
mod system;
mod ticket;
mod work;
mod downloader;

#[derive(Parser)]
struct BuildConfig
{
    #[arg(index=1, value_name = "TARGET_PATH", help =
"When specified, Ruler searches for a dependnece rule in which TARGET_PATH is
listed as a target, and limit build/clean operations to that rule and its
ancestors.")]
    target : Option<String>,
}

#[derive(Parser)]
struct RunConfig
{
    #[arg(index=1, required=true, value_name = "EXECUTABLE", help =
"A path to the executable to build and run.")]
    executable : String,

    #[arg(index=2, help=
"Arguments forwarded to the executable when it runs.")]
    extra_args: Vec<String>,
}

#[derive(Parser)]
struct ServeConfig
{
    #[arg(index=1, value_name = "PORT", default_value="build.rules", help = "An HTTP port number on which to serve")]
    port : u16,
}

#[derive(Parser)]
struct ListConfig
{
    #[arg(index=1, value_name = "PATH", help = "A path")]
    path : String,
}

#[derive(Parser)]
struct HashConfig
{
    #[arg(index=1, value_name = "PATH", help = "A path")]
    path : String,
}

#[derive(Subcommand)]
enum RulerSubcommand
{
    #[command(about="Builds the given target or all targets", long_about=
"Builds the given target.  If no build-target is specified, builds all targets.
The target must be a file listed in the target section of the current rules
file.")]
    Build(BuildConfig),

    #[command(about="Builds and runs an executable", long_about=
"The run subcommand builds EXECUTABLE as it would any target.  Provided the
build succeeds, Ruler then invokes the executable passing EXTRA_ARGS as
command-line arguments.")]
    Run(RunConfig),

    #[command(about="Caches all targets", long_about =
"Removes all files and directories specificed as targets in the rules file.
If a target is specified, removes all that target's ancestors.

Note: clean does not delete the files, it moves them to a cache so they can be
recovered later if needed.

If a target is specified, cleans only the ancestors of that target.")]
    Clean(BuildConfig),

    #[command(about="Run a server", long_about =
"Starts a server which provides cached files to other computers on the network")]
    Serve(ServeConfig),

    #[command(about="List directory", long_about =
"Kinda like ls or dir, this is a temporary feature for use in testing the interanl library's feature")]
    List(ListConfig),

    #[command(about="Hash a file or directory", long_about =
"Takes a filesystem path and returns the hash of the file or directory at that path.")]
    Hash(HashConfig),
}


#[derive(Parser)]
#[command(version = "1.1.6",
    about = "https://rulerbuild.com",
    long_about = "A straight-forward, general-purpose build tool.\nhttps://rulerbuild.com")]
struct CommandLineParser
{
    #[command(subcommand)]
    command: RulerSubcommand,

    #[arg(short, long, default_value="build.rules", value_name = "RULES_FILE", help =
"A .rules file defining the dependence graph for build, run and clean operations")]
    rules : Vec<String>,

    #[arg(short, long, default_value=".ruler", help =
"Ruler uses this directory to store cached files, rule history and information
about the current filesystem state.")]
    directory : String,
}

use crate::system::System;


fn main()
{
    let command_line = CommandLineParser::parse();

    match command_line.command
    {
        RulerSubcommand::Build(build_config) =>
        {
            match build::build(
                RealSystem::new(),
                &mut StandardPrinter::new(),
                build::BuildParams::from_all(
                    command_line.directory,
                    command_line.rules,
                    None,
                    build_config.target
                ))
            {
                Ok(()) => {},
                Err(error) => eprintln!("{}", error),
            }
        },
        RulerSubcommand::Run(run_config) =>
        {
            match build::run(
                RealSystem::new(),
                &command_line.directory,
                command_line.rules,
                None,
                run_config.executable,
                run_config.extra_args,
                &mut StandardPrinter::new())
            {
                Ok(()) => {},
                Err(error) => eprintln!("{}", error),
            }
        },
        RulerSubcommand::Clean(build_config) =>
        {
            match build::clean(
                RealSystem::new(),
                &command_line.directory,
                command_line.rules,
                build_config.target)
            {
                Ok(()) => {},
                Err(error) => eprintln!("{}", error),
            }
        },
        RulerSubcommand::Serve(serve_config) =>
        {
            match server::serve(
                RealSystem::new(),
                &command_line.directory,
                serve_config.port)
            {
                Ok(()) => {},
                Err(error) => eprintln!("{}", error),
            }
        },
        RulerSubcommand::List(list_config) =>
        {
<<<<<<< HEAD
            let system = RealSystem::new();
            match system.list_dir(&list_config.path)
            {
                Ok(walker) =>
                {
                    for l in walker
=======
            match RealSystem::new().list_dir(&list_config.path)
            {
                Ok(list) =>
                {
                    for l in list
>>>>>>> 9cf52e7e
                    {
                        println!("{}", l);
                    }
                },
                Err(error) => eprintln!("{}", error),
<<<<<<< HEAD
=======
            }
        },
        RulerSubcommand::Hash(config) =>
        {
            match TicketFactory::from_file(&RealSystem::new(), &config.path)
            {
                Ok(mut factory) => println!("{}", factory.result().human_readable()),
                Err(error) => eprintln!("{}", error),
>>>>>>> 9cf52e7e
            }
        }
    }
}<|MERGE_RESOLUTION|>--- conflicted
+++ resolved
@@ -197,27 +197,16 @@
         },
         RulerSubcommand::List(list_config) =>
         {
-<<<<<<< HEAD
-            let system = RealSystem::new();
-            match system.list_dir(&list_config.path)
-            {
-                Ok(walker) =>
-                {
-                    for l in walker
-=======
             match RealSystem::new().list_dir(&list_config.path)
             {
                 Ok(list) =>
                 {
                     for l in list
->>>>>>> 9cf52e7e
                     {
                         println!("{}", l);
                     }
                 },
                 Err(error) => eprintln!("{}", error),
-<<<<<<< HEAD
-=======
             }
         },
         RulerSubcommand::Hash(config) =>
@@ -226,7 +215,6 @@
             {
                 Ok(mut factory) => println!("{}", factory.result().human_readable()),
                 Err(error) => eprintln!("{}", error),
->>>>>>> 9cf52e7e
             }
         }
     }
