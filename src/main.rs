extern crate clap;
extern crate clap_derive;
extern crate toml;
extern crate serde;
extern crate execute;

use clap::Parser;
use clap_derive::
{
    Parser,
    Subcommand,
};
use crate::system::real::RealSystem;
use crate::printer::StandardPrinter;

mod blob;
mod build;
mod cache;
mod directory;
mod current;
mod history;
mod packet;
mod printer;
mod rule;
mod server;
mod system;
mod ticket;
mod work;
mod downloader;

#[derive(Parser)]
struct BuildConfig
{
    #[arg(index=1, value_name = "TARGET_PATH", help =
"When specified, Ruler searches for a dependnece rule in which TARGET_PATH is
listed as a target, and limit build/clean operations to that rule and its
ancestors.")]
    target : Option<String>,
}

#[derive(Parser)]
struct RunConfig
{
    #[arg(index=1, required=true, value_name = "EXECUTABLE", help =
"A path to the executable to build and run.")]
    executable : String,

    #[arg(index=2, help=
"Arguments forwarded to the executable when it runs.")]
    extra_args: Vec<String>,
}

#[derive(Parser)]
struct ServeConfig
{
}

#[derive(Subcommand)]
enum RulerSubcommand
{
    #[command(about="Builds the given target or all targets", long_about=
"Builds the given target.  If no build-target is specified, builds all targets.
The target must be a file listed in the target section of the current rules
file.")]
    Build(BuildConfig),

    #[command(about="Builds and runs an executable", long_about=
"The run subcommand builds EXECUTABLE as it would any target.  Provided the
build succeeds, Ruler then invokes the executable passing EXTRA_ARGS as
command-line arguments.")]
    Run(RunConfig),

    #[command(about="Caches all targets", long_about =
"Removes all files and directories specificed as targets in the rules file.
If a target is specified, removes all that target's ancestors.

Note: clean does not delete the files, it moves them to a cache so they can be
recovered later if needed.

If a target is specified, cleans only the ancestors of that target.")]
    Clean(BuildConfig),

    #[command(about="Run a server", long_about =
"Starts a server which provides cached files to other computers on the network")]
    Serve(ServeConfig),
}


#[derive(Parser)]
#[command(version = "1.1.6",
    about = "https://rulerbuild.com",
    long_about = "A straight-forward, general-purpose build tool.\nhttps://rulerbuild.com")]
struct CommandLineParser
{
    #[command(subcommand)]
    command: RulerSubcommand,

    #[arg(short, long, default_value="build.rules", value_name = "RULES_FILE", help =
"A .rules file defining the dependence graph for build, run and clean operations")]
    rules : Vec<String>,

    #[arg(short, long, default_value=".ruler", help =
"Ruler uses this directory to store cached files, rule history and information
about the current filesystem state.")]
    directory : String,
}

fn main()
{
<<<<<<< HEAD
    let big_matches = App::new("Ruler")
        .version("0.1.6")
        .author("Peterson Trethewey <peterson@2-complex.com>")
        .about("
Ruler is a tool for managing a dependence graph of files.  It works with a
.rules file.  A .rules file contains newline-separated blocks called 'rules'.
Each rule looks like this:

path/to/target/file1
path/to/target/file2
:
path/to/source/file1
path/to/source/file2
path/to/source/file3
:
command
--option1=value1
--option2=value2
:

The command-line invocation is meant to update the target files using the
source files as input.

Ruler maintains a history of file-hashes to determine whether a target needs to
update.  When you type a build command such as:

ruler build

Ruler checks the current state of the targets against the hashes it has on
file, determines which ones need to update and in what order, and runs the
commands for those rules.

")
        .subcommand(
            SubCommand::with_name("clean")
            .about("Removes all targets")
            .help("
Removes all files and directories specificed as targets in the rules file.
If a target is specified, removes all that targets ancestors.

Note: clean does not delete the files, it moves them to a cache so they can be
recovered later if needed.
")
            .arg(Arg::with_name("target")
                .help("
The path to the clean-target.  The clean command removes all files listed as
targets in rules that the clean-target depends on.  If no clean-target is
specified, the clean command removes all files listed as targets in any rule.
")
                .required(false)
                .index(1)
            )
            .arg(Arg::with_name("rules")
                .short("r")
                .long("rules")
                .value_name("rules")
                .multiple(true)
                .help("Path to a custom rules file (default: build.rules)")
                .takes_value(true))
        )
        .subcommand(
            SubCommand::with_name("build")
            .about("Builds the given target or all targets")
            .help("
Builds the given target.  If no build-target is specified, builds all targets.
The target must be a file listed in the target section of the current rules
file.  The rules file is either a file in the current working directory called
\"build.rules\" or it can be specificed using --rules=<path>
")
            .arg(Arg::with_name("target")
                .help("
Path to a specific build-target to build.  Ruler will only build this target,
and its ancestors, as needed.")
                .required(false)
                .index(1)
            )
            .arg(Arg::with_name("rules")
                .short("r")
                .long("rules")
                .value_name("rules")
                .multiple(true)
                .help("Path to a custom rules file (default: build.rules)")
                .takes_value(true))
        )
        .subcommand(
            SubCommand::with_name("hash")
            .about("Outputs the hash of a file")
            .help("
Takes a path to a file, returns the url-safe-base64-encoded sha256 of the file.
")
            .arg(Arg::with_name("path")
                .help("
Path to any file.
")
                .required(true)
                .index(1)
            )
        )
        .setting(AppSettings::ArgRequiredElseHelp)
        .subcommand(
            SubCommand::with_name("nodes")
            .about("Displays info on current build-nodes along with their
current rule-hash")
            .help("
Reads the rules files the same way as when invoking ruler build, except instead
of running the build process, prints information about each node.  This command
is read only.  It is useful for troubleshooting and understanding how ruler
works.
")
        )
        .setting(AppSettings::ArgRequiredElseHelp)
        .subcommand(
            SubCommand::with_name("again")
            .about("Repeats the most recent build command")
            .help("
Repeats the most recent `ruler build` invocation.  To get started, type
`ruler build`.  The next time you run `ruler again`, it will repeat that
`ruler build` with the same options.
")
            .arg(Arg::with_name("target")
                .help("
Path to a specific build-target to build.  Ruler will only build this target,
and its ancestors, as needed.")
                .required(false)
                .index(1)
            )
            .arg(Arg::with_name("rules")
                .short("r")
                .long("rules")
                .value_name("rules")
                .multiple(true)
                .help("Path to a custom rules file (default: build.rules)")
                .takes_value(true))
        )
        .subcommand(
            SubCommand::with_name("download")
            .about("Repeats the most recent build command")
            .help("Downloads!")
            .arg(Arg::with_name("url")
                .help("")
                .required(true)
                .index(1)
            )
        )
        .subcommand(
            SubCommand::with_name("serve")
            .about("Starts a server to provide other instances of ruler on the
network access to the files in the cache.")
            .help("Starts a server to provide other instances of ruler on the
network access to the files in the cache.")
            .arg(Arg::with_name("address")
                .short("a")
                .long("address")
                .value_name("address")
                .help("The address upon which to serve")
                .takes_value(true))
        )
        .setting(AppSettings::ArgRequiredElseHelp)
        .get_matches();

    if let Some(matches) = big_matches.subcommand_matches("download")
    {
        let url =
        match matches.value_of("url")
        {
            Some(value) => value,
            None => "apple.com",
        };

        match download_string(url)
        {
            Ok(s) => println!("contents: {}", s),
            Err(error) => println!("error: {}", error),
        }
    }

    if let Some(matches) = big_matches.subcommand_matches("again")
    {
        let directory =
        match matches.value_of("directory")
        {
            Some(value) => value,
            None => ".ruler",
        };

        let mut system = RealSystem::new();
        match read_config(&mut system, &directory)
        {
            Ok(config) =>
                match config.again
                {
                    Some(again) => 
                    {
                        let rules =
                        match again.rules
                        {
                            Some(value) => value.clone(),
                            None => vec!["build.rules".to_string()],
                        };

                        let target =
                        match again.target
                        {
                            Some(value) => Some(value.to_string()),
                            None => None,
                        };

                        let mut printer = StandardPrinter::new();
                        match build::build(
                            system,
                            &mut printer,
                            build::BuildParams::new(
                                directory.to_string(),
                                rules,
                                None,
                                target)
                        )
                        {
                            Ok(()) => {},
                            Err(error) => eprintln!("{}", error),
                        }
                    }
                    None =>
                    {
                        println!("Repeats the most recent `ruler build` invocation.  To get started, type `ruler build`.
The next time you run `ruler again`, it will repeat that `ruler build` with the same options.");
                    },
                }
            Err(config_error) => println!("Error reading config: {}", config_error),
        }
    }

    if let Some(matches) = big_matches.subcommand_matches("clean")
    {
        let directory =
        match matches.value_of("directory")
        {
            Some(value) => value,
            None => ".ruler",
        };

        let rulefiles =
        match matches.values_of("rules")
        {
            Some(values) => values.map(|s| s.to_string()).collect(),
            None => vec!("build.rules".to_string()),
        };

        let target =
        match matches.value_of("target")
        {
            Some(value) => Some(value.to_string()),
            None => None,
        };

        match build::clean(
            RealSystem::new(), directory, rulefiles, target)
        {
            Ok(()) => {},
            Err(error) => eprintln!("{}", error),
        }
    }
=======
    let command_line = CommandLineParser::parse();
>>>>>>> 905349b0

    match command_line.command
    {
        RulerSubcommand::Build(build_config) =>
        {
            match build::build(
                RealSystem::new(),
                &command_line.directory,
                command_line.rules,
                None,
                build_config.target,
                &mut StandardPrinter::new())
            {
<<<<<<< HEAD
                vec!("build.rules".to_string())
            },
        };

        for f in rulefiles.iter()
        {
            println!("{}", f);
        }

        let directory =
        match matches.value_of("directory")
        {
            Some(value) => value,
            None => ".ruler",
        };

        let target =
        match matches.value_of("target")
        {
            Some(value) => Some(value.to_string()),
            None => None,
        };

        let config = Config
        {
            again : Some(
                BuildInvocation
                {
                    target : target.clone(),
                    rules : Some(rulefiles.clone()),
                }
            )
        };

        let mut system = RealSystem::new();
        let mut printer = StandardPrinter::new();

        match write_config(&mut system, &directory, &config)
        {
            Ok(()) =>
            {
                match build::build(
                    system,
                    &mut printer,
                    build::BuildParams::new(
                        directory.to_string(),
                        rulefiles,
                        None,
                        target)
                    )
                {
                    Ok(()) => {},
                    Err(error) => eprintln!("{}", error),
                }
            },
            Err(error) =>
            {
                println!("Error writing config file: {}", error);
=======
                Ok(()) => {},
                Err(error) => eprintln!("{}", error),
>>>>>>> 905349b0
            }
        },
        RulerSubcommand::Run(run_config) =>
        {
            match build::run(
                RealSystem::new(),
                &command_line.directory,
                command_line.rules,
                None,
                run_config.executable,
                run_config.extra_args,
                &mut StandardPrinter::new())
            {
                Ok(()) => {},
                Err(error) => eprintln!("{}", error),
            }
        },
        RulerSubcommand::Clean(build_config) =>
        {
            match build::clean(
                RealSystem::new(),
                &command_line.directory,
                command_line.rules,
                build_config.target)
            {
                Ok(()) => {},
                Err(error) => eprintln!("{}", error),
            }
        },
        RulerSubcommand::Serve(_serve_config) =>
        {
            match server::serve(
                RealSystem::new(),
                &command_line.directory)
            {
                Ok(()) => {},
                Err(error) => eprintln!("{}", error),
            }
        },
    }
}<|MERGE_RESOLUTION|>--- conflicted
+++ resolved
@@ -107,272 +107,7 @@
 
 fn main()
 {
-<<<<<<< HEAD
-    let big_matches = App::new("Ruler")
-        .version("0.1.6")
-        .author("Peterson Trethewey <peterson@2-complex.com>")
-        .about("
-Ruler is a tool for managing a dependence graph of files.  It works with a
-.rules file.  A .rules file contains newline-separated blocks called 'rules'.
-Each rule looks like this:
-
-path/to/target/file1
-path/to/target/file2
-:
-path/to/source/file1
-path/to/source/file2
-path/to/source/file3
-:
-command
---option1=value1
---option2=value2
-:
-
-The command-line invocation is meant to update the target files using the
-source files as input.
-
-Ruler maintains a history of file-hashes to determine whether a target needs to
-update.  When you type a build command such as:
-
-ruler build
-
-Ruler checks the current state of the targets against the hashes it has on
-file, determines which ones need to update and in what order, and runs the
-commands for those rules.
-
-")
-        .subcommand(
-            SubCommand::with_name("clean")
-            .about("Removes all targets")
-            .help("
-Removes all files and directories specificed as targets in the rules file.
-If a target is specified, removes all that targets ancestors.
-
-Note: clean does not delete the files, it moves them to a cache so they can be
-recovered later if needed.
-")
-            .arg(Arg::with_name("target")
-                .help("
-The path to the clean-target.  The clean command removes all files listed as
-targets in rules that the clean-target depends on.  If no clean-target is
-specified, the clean command removes all files listed as targets in any rule.
-")
-                .required(false)
-                .index(1)
-            )
-            .arg(Arg::with_name("rules")
-                .short("r")
-                .long("rules")
-                .value_name("rules")
-                .multiple(true)
-                .help("Path to a custom rules file (default: build.rules)")
-                .takes_value(true))
-        )
-        .subcommand(
-            SubCommand::with_name("build")
-            .about("Builds the given target or all targets")
-            .help("
-Builds the given target.  If no build-target is specified, builds all targets.
-The target must be a file listed in the target section of the current rules
-file.  The rules file is either a file in the current working directory called
-\"build.rules\" or it can be specificed using --rules=<path>
-")
-            .arg(Arg::with_name("target")
-                .help("
-Path to a specific build-target to build.  Ruler will only build this target,
-and its ancestors, as needed.")
-                .required(false)
-                .index(1)
-            )
-            .arg(Arg::with_name("rules")
-                .short("r")
-                .long("rules")
-                .value_name("rules")
-                .multiple(true)
-                .help("Path to a custom rules file (default: build.rules)")
-                .takes_value(true))
-        )
-        .subcommand(
-            SubCommand::with_name("hash")
-            .about("Outputs the hash of a file")
-            .help("
-Takes a path to a file, returns the url-safe-base64-encoded sha256 of the file.
-")
-            .arg(Arg::with_name("path")
-                .help("
-Path to any file.
-")
-                .required(true)
-                .index(1)
-            )
-        )
-        .setting(AppSettings::ArgRequiredElseHelp)
-        .subcommand(
-            SubCommand::with_name("nodes")
-            .about("Displays info on current build-nodes along with their
-current rule-hash")
-            .help("
-Reads the rules files the same way as when invoking ruler build, except instead
-of running the build process, prints information about each node.  This command
-is read only.  It is useful for troubleshooting and understanding how ruler
-works.
-")
-        )
-        .setting(AppSettings::ArgRequiredElseHelp)
-        .subcommand(
-            SubCommand::with_name("again")
-            .about("Repeats the most recent build command")
-            .help("
-Repeats the most recent `ruler build` invocation.  To get started, type
-`ruler build`.  The next time you run `ruler again`, it will repeat that
-`ruler build` with the same options.
-")
-            .arg(Arg::with_name("target")
-                .help("
-Path to a specific build-target to build.  Ruler will only build this target,
-and its ancestors, as needed.")
-                .required(false)
-                .index(1)
-            )
-            .arg(Arg::with_name("rules")
-                .short("r")
-                .long("rules")
-                .value_name("rules")
-                .multiple(true)
-                .help("Path to a custom rules file (default: build.rules)")
-                .takes_value(true))
-        )
-        .subcommand(
-            SubCommand::with_name("download")
-            .about("Repeats the most recent build command")
-            .help("Downloads!")
-            .arg(Arg::with_name("url")
-                .help("")
-                .required(true)
-                .index(1)
-            )
-        )
-        .subcommand(
-            SubCommand::with_name("serve")
-            .about("Starts a server to provide other instances of ruler on the
-network access to the files in the cache.")
-            .help("Starts a server to provide other instances of ruler on the
-network access to the files in the cache.")
-            .arg(Arg::with_name("address")
-                .short("a")
-                .long("address")
-                .value_name("address")
-                .help("The address upon which to serve")
-                .takes_value(true))
-        )
-        .setting(AppSettings::ArgRequiredElseHelp)
-        .get_matches();
-
-    if let Some(matches) = big_matches.subcommand_matches("download")
-    {
-        let url =
-        match matches.value_of("url")
-        {
-            Some(value) => value,
-            None => "apple.com",
-        };
-
-        match download_string(url)
-        {
-            Ok(s) => println!("contents: {}", s),
-            Err(error) => println!("error: {}", error),
-        }
-    }
-
-    if let Some(matches) = big_matches.subcommand_matches("again")
-    {
-        let directory =
-        match matches.value_of("directory")
-        {
-            Some(value) => value,
-            None => ".ruler",
-        };
-
-        let mut system = RealSystem::new();
-        match read_config(&mut system, &directory)
-        {
-            Ok(config) =>
-                match config.again
-                {
-                    Some(again) => 
-                    {
-                        let rules =
-                        match again.rules
-                        {
-                            Some(value) => value.clone(),
-                            None => vec!["build.rules".to_string()],
-                        };
-
-                        let target =
-                        match again.target
-                        {
-                            Some(value) => Some(value.to_string()),
-                            None => None,
-                        };
-
-                        let mut printer = StandardPrinter::new();
-                        match build::build(
-                            system,
-                            &mut printer,
-                            build::BuildParams::new(
-                                directory.to_string(),
-                                rules,
-                                None,
-                                target)
-                        )
-                        {
-                            Ok(()) => {},
-                            Err(error) => eprintln!("{}", error),
-                        }
-                    }
-                    None =>
-                    {
-                        println!("Repeats the most recent `ruler build` invocation.  To get started, type `ruler build`.
-The next time you run `ruler again`, it will repeat that `ruler build` with the same options.");
-                    },
-                }
-            Err(config_error) => println!("Error reading config: {}", config_error),
-        }
-    }
-
-    if let Some(matches) = big_matches.subcommand_matches("clean")
-    {
-        let directory =
-        match matches.value_of("directory")
-        {
-            Some(value) => value,
-            None => ".ruler",
-        };
-
-        let rulefiles =
-        match matches.values_of("rules")
-        {
-            Some(values) => values.map(|s| s.to_string()).collect(),
-            None => vec!("build.rules".to_string()),
-        };
-
-        let target =
-        match matches.value_of("target")
-        {
-            Some(value) => Some(value.to_string()),
-            None => None,
-        };
-
-        match build::clean(
-            RealSystem::new(), directory, rulefiles, target)
-        {
-            Ok(()) => {},
-            Err(error) => eprintln!("{}", error),
-        }
-    }
-=======
     let command_line = CommandLineParser::parse();
->>>>>>> 905349b0
 
     match command_line.command
     {
@@ -386,69 +121,8 @@
                 build_config.target,
                 &mut StandardPrinter::new())
             {
-<<<<<<< HEAD
-                vec!("build.rules".to_string())
-            },
-        };
-
-        for f in rulefiles.iter()
-        {
-            println!("{}", f);
-        }
-
-        let directory =
-        match matches.value_of("directory")
-        {
-            Some(value) => value,
-            None => ".ruler",
-        };
-
-        let target =
-        match matches.value_of("target")
-        {
-            Some(value) => Some(value.to_string()),
-            None => None,
-        };
-
-        let config = Config
-        {
-            again : Some(
-                BuildInvocation
-                {
-                    target : target.clone(),
-                    rules : Some(rulefiles.clone()),
-                }
-            )
-        };
-
-        let mut system = RealSystem::new();
-        let mut printer = StandardPrinter::new();
-
-        match write_config(&mut system, &directory, &config)
-        {
-            Ok(()) =>
-            {
-                match build::build(
-                    system,
-                    &mut printer,
-                    build::BuildParams::new(
-                        directory.to_string(),
-                        rulefiles,
-                        None,
-                        target)
-                    )
-                {
-                    Ok(()) => {},
-                    Err(error) => eprintln!("{}", error),
-                }
-            },
-            Err(error) =>
-            {
-                println!("Error writing config file: {}", error);
-=======
                 Ok(()) => {},
                 Err(error) => eprintln!("{}", error),
->>>>>>> 905349b0
             }
         },
         RulerSubcommand::Run(run_config) =>
