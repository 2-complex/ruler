extern crate clap;
extern crate toml;
extern crate serde;
extern crate execute;

use clap::
{
    Arg,
    App,
    SubCommand,
    AppSettings
};
use serde::
{
    Serialize,
    Deserialize
};
use std::fmt;
use crate::system::
{
    System,
    SystemError,
    ReadWriteError
};
use crate::system::util::
{
    read_file_to_string,
    write_str_to_file,
    ReadFileToStringError,
};
use crate::system::real::RealSystem;
use crate::printer::StandardPrinter;

<<<<<<< HEAD
mod blob;
=======
mod cache;
mod directory;
>>>>>>> 9f1e86c9
mod build;
mod cache;
mod memory;
mod packet;
mod printer;
mod rule;
mod system;
mod ticket;
mod work;

#[derive(Serialize, Deserialize, PartialEq, Debug)]
struct BuildInvocation
{
    rules: Option<Vec<String>>,
    target: Option<String>,
}

#[derive(Serialize, Deserialize, PartialEq, Debug)]
struct Config
{
    again: Option<BuildInvocation>
}

impl Config
{
    fn new() -> Config
    {
        Config
        {
            again : None
        }
    }
}

pub enum ConfigError
{
    FailedToCreateDirectory(SystemError),
    FailedToCreateConfigFile(ReadWriteError),
    FailedToReadConfigFile(ReadFileToStringError),
    TomlDeError(toml::de::Error),
    TomlSerError(toml::ser::Error),
}

impl fmt::Display for ConfigError
{
    fn fmt(&self, formatter: &mut fmt::Formatter) -> fmt::Result
    {
        match self
        {
            ConfigError::FailedToCreateDirectory(error) =>
                write!(formatter, "Failed to create directory: {}", error),

            ConfigError::FailedToCreateConfigFile(error) =>
                write!(formatter, "Failed to create config file: {}", error),

            ConfigError::FailedToReadConfigFile(error) =>
                write!(formatter, "Failed to create cache directory: {}", error),

            ConfigError::TomlDeError(error) =>
                write!(formatter, "Config file opened, but failed to parse as toml: {}", error),

            ConfigError::TomlSerError(error) =>
                write!(formatter, "Config failed to encode as toml: {}", error),
        }
    }
}

/*  From the given .ruler directry read the config file and parse as toml to obtain a
    Config object.  If any part of that fails, forward the appropriate error. */
fn read_config<SystemType : System>
(
    system : &mut SystemType,
    directory : &str
)
->
Result<Config, ConfigError>
{
    if ! system.is_dir(directory)
    {
        match system.create_dir(directory)
        {
            Ok(_) => {},
            Err(error) => return Err(ConfigError::FailedToCreateDirectory(error)),
        }
    }

    let config_path = format!("{}/config.toml", directory);

    if system.is_file(&config_path)
    {
        match read_file_to_string(system, &config_path)
        {
            Ok(content_string) =>
            {
                return
                match toml::from_str(&content_string)
                {
                    Ok(config) => Ok(config),
                    Err(error) => Err(ConfigError::TomlDeError(error)),
                }
            },
            Err(error) => return Err(ConfigError::FailedToReadConfigFile(error)),
        }
    }
    else
    {
        let default_config = Config::new();
        match toml::to_string(&default_config)
        {
            Ok(config_toml) =>
            match write_str_to_file(system, &config_path, &config_toml)
            {
                Ok(_) => Ok(default_config),
                Err(error) => Err(ConfigError::FailedToCreateConfigFile(error)),
            },
            Err(error) => Err(ConfigError::TomlSerError(error)),
        }
    }
}

/*  In the given directory, write the config object to toml file.  If any part of that
    goes wrong, error. */
fn write_config<SystemType : System>
(
    system : &mut SystemType,
    directory : &str,
    config : &Config
)
->
Result<(), ConfigError>
{
    if ! system.is_dir(directory)
    {
        match system.create_dir(directory)
        {
            Ok(_) => {},
            Err(error) => return Err(ConfigError::FailedToCreateDirectory(error)),
        }
    }

    let config_path = format!("{}/config.toml", directory);

    match toml::to_string(config)
    {
        Ok(config_toml) =>
        match write_str_to_file(system, &config_path, &config_toml)
        {
            Ok(_) => Ok(()),
            Err(error) => Err(ConfigError::FailedToCreateConfigFile(error)),
        },
        Err(error) => Err(ConfigError::TomlSerError(error)),
    }
}

fn main()
{
    let big_matches = App::new("Ruler")
        .version("0.1.6")
        .author("Peterson Trethewey <peterson@2-complex.com>")
        .about("
Ruler is a tool for managing a dependence graph of files.  It works with a
.rules file.  A .rules file contains newline-separated blocks called 'rules'.
Each rule looks like this:

path/to/target/file1
path/to/target/file2
:
path/to/source/file1
path/to/source/file2
path/to/source/file3
:
command
--option1=value1
--option2=value2
:

The command-line invocation is meant to update the target files using the
source files as input.

Ruler maintains a history of file-hashes to determine whether a target needs to
update.  When you type a build command such as:

ruler build

Ruler checks the current state of the targets against the hashes it has on
file, determines which ones need to update and in what order, and runs the
commands for those rules.

")
        .subcommand(
            SubCommand::with_name("clean")
            .about("Removes all targets")
            .help("
Removes all files and directories specificed as targets in the rules file.
If a target is specified, removes all that targets ancestors.

Note: clean does not delete the files, it moves them to a cache so they can be
recovered later if needed.
")
            .arg(Arg::with_name("target")
                .help("
The path to the clean-target.  The clean command removes all files listed as
targets in rules that the clean-target depends on.  If no clean-target is
specified, the clean command removes all files listed as targets in any rule.
")
                .required(false)
                .index(1)
            )
            .arg(Arg::with_name("rules")
                .short("r")
                .long("rules")
                .value_name("rules")
                .multiple(true)
                .help("Path to a custom rules file (default: build.rules)")
                .takes_value(true))
        )
        .subcommand(
            SubCommand::with_name("build")
            .about("Builds the given target or all targets")
            .help("
Builds the given target.  If no build-target is specified, builds all targets.
The target must be a file listed in the target section of the current rules
file.  The rules file is either a file in the current working directory called
\"build.rules\" or it can be specificed using --rules=<path>
")
            .arg(Arg::with_name("target")
                .help("
Path to a specific build-target to build.  Ruler will only build this target,
and its ancestors, as needed.")
                .required(false)
                .index(1)
            )
            .arg(Arg::with_name("rules")
                .short("r")
                .long("rules")
                .value_name("rules")
                .multiple(true)
                .help("Path to a custom rules file (default: build.rules)")
                .takes_value(true))
        )
        .subcommand(
            SubCommand::with_name("hash")
            .about("Outputs the hash of a file")
            .help("
Takes a path to a file, returns the url-safe-base64-encoded sha256 of the file.
")
            .arg(Arg::with_name("path")
                .help("
Path to any file.
")
                .required(true)
                .index(1)
            )
        )
        .setting(AppSettings::ArgRequiredElseHelp)
        .subcommand(
            SubCommand::with_name("nodes")
            .about("Displays info on current build-nodes along with their
current rule-hash")
            .help("
Reads the rules files the same way as when invoking ruler build, except instead
of running the build process, prints information about each node.  This command
is read only.  It is useful for troubleshooting and understanding how ruler
works.
")
        )
        .setting(AppSettings::ArgRequiredElseHelp)
        .subcommand(
            SubCommand::with_name("again")
            .about("Repeats the most recent build command")
            .help("
Repeats the most recent `ruler build` invocation.  To get started, type
`ruler build`.  The next time you run `ruler again`, it will repeat that
`ruler build` with the same options.
")
            .arg(Arg::with_name("target")
                .help("
Path to a specific build-target to build.  Ruler will only build this target,
and its ancestors, as needed.")
                .required(false)
                .index(1)
            )
            .arg(Arg::with_name("rules")
                .short("r")
                .long("rules")
                .value_name("rules")
                .multiple(true)
                .help("Path to a custom rules file (default: build.rules)")
                .takes_value(true))
        )
        .setting(AppSettings::ArgRequiredElseHelp)
        .get_matches();

    if let Some(matches) = big_matches.subcommand_matches("again")
    {
        let directory =
        match matches.value_of("directory")
        {
            Some(value) => value,
            None => ".ruler",
        };

        let mut system = RealSystem::new();
        match read_config(&mut system, &directory)
        {
            Ok(config) =>
                match config.again
                {
                    Some(again) => 
                    {
                        let rules =
                        match again.rules
                        {
                            Some(value) => value.clone(),
                            None => vec!["build.rules".to_string()],
                        };

                        let target =
                        match again.target
                        {
                            Some(value) => Some(value.to_string()),
                            None => None,
                        };

                        let mut printer = StandardPrinter::new();
                        match build::build(
                            system,
                            directory,
                            rules,
                            target,
                            &mut printer)
                        {
                            Ok(()) => {},
                            Err(error) => eprintln!("{}", error),
                        }
                    }
                    None =>
                    {
                        println!("Repeats the most recent `ruler build` invocation.  To get started, type `ruler build`.
The next time you run `ruler again`, it will repeat that `ruler build` with the same options.");
                    },
                }
            Err(config_error) => println!("Error reading config: {}", config_error),
        }
    }

    if let Some(matches) = big_matches.subcommand_matches("clean")
    {
        let directory =
        match matches.value_of("directory")
        {
            Some(value) => value,
            None => ".ruler",
        };

        let rulefiles =
        match matches.values_of("rules")
        {
            Some(values) => values.map(|s| s.to_string()).collect(),
            None => vec!("build.rules".to_string()),
        };

        let target =
        match matches.value_of("target")
        {
            Some(value) => Some(value.to_string()),
            None => None,
        };

        match build::clean(
            RealSystem::new(), directory, rulefiles, target)
        {
            Ok(()) => {},
            Err(error) => eprintln!("{}", error),
        }
    }

    if let Some(matches) = big_matches.subcommand_matches("build")
    {
        let rulefiles =
        match matches.values_of("rules")
        {
            Some(values) =>
            {
                values.map(|s| s.to_string()).collect()
            },
            None =>
            {
                vec!("build.rules".to_string())
            },
        };

        for f in rulefiles.iter()
        {
            println!("{}", f);
        }

        let directory =
        match matches.value_of("directory")
        {
            Some(value) => value,
            None => ".ruler",
        };

        let target =
        match matches.value_of("target")
        {
            Some(value) => Some(value.to_string()),
            None => None,
        };

        let config = Config
        {
            again : Some(
                BuildInvocation
                {
                    target : target.clone(),
                    rules : Some(rulefiles.clone()),
                }
            )
        };

        let mut system = RealSystem::new();
        let mut printer = StandardPrinter::new();

        match write_config(&mut system, &directory, &config)
        {
            Ok(()) =>
            {
                match build::build(
                    system,
                    directory,
                    rulefiles,
                    target,
                    &mut printer)
                {
                    Ok(()) => {},
                    Err(error) => eprintln!("{}", error),
                }
            },
            Err(error) =>
            {
                println!("Error writing config file: {}", error);
            }
        }
    }

    if let Some(matches) = big_matches.subcommand_matches("hash")
    {
        match matches.value_of("path")
        {
            Some(path) =>
            {
                let system = RealSystem::new();
                match blob::get_file_ticket_from_path(&system, &path)
                {
                    Ok(Some(file_ticket)) =>
                    {
                        println!("{}", file_ticket);
                    },
                    Ok(None) => eprintln!("File not found: {}", path),
                    Err(error) => eprintln!("{}", error),
                }
            },
            None =>
            {
                eprintln!("Internal error");
            }
        }
    }

    if let Some(matches) = big_matches.subcommand_matches("nodes")
    {
        let rulefiles =
        match matches.values_of("rules")
        {
            Some(values) =>
            {
                values.map(|s| s.to_string()).collect()
            },
            None =>
            {
                vec!("build.rules".to_string())
            },
        };

        let target =
        match matches.value_of("target")
        {
            Some(value) => Some(value.to_string()),
            None => None,
        };

        let system = RealSystem::new();

        match build::get_nodes(
            &system,
            rulefiles,
            target)
        {
            Ok(nodes) =>
            {
                for node in nodes.iter()
                {
                    print!("{}", node);
                }
            },
            Err(error) => eprintln!("{}", error),
        }
    }
}<|MERGE_RESOLUTION|>--- conflicted
+++ resolved
@@ -31,14 +31,10 @@
 use crate::system::real::RealSystem;
 use crate::printer::StandardPrinter;
 
-<<<<<<< HEAD
 mod blob;
-=======
+mod build;
 mod cache;
 mod directory;
->>>>>>> 9f1e86c9
-mod build;
-mod cache;
 mod memory;
 mod packet;
 mod printer;
