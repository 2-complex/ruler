use std::fmt;
use std::io::Read;

use warp::http::
{
    Response,
    StatusCode,
};

use crate::directory;

use crate::ticket::
{
    Ticket,
};

use warp::Filter;

use crate::system::
{
    System,
};

pub enum ServerError
{
    Weird,
}

impl fmt::Display for ServerError
{
    fn fmt(&self, formatter: &mut fmt::Formatter) -> fmt::Result
    {
        match self
        {
            ServerError::Weird =>
                write!(formatter, "Weird Server Error"),
        }
    }
}

#[tokio::main]
pub async fn serve
<
    SystemType : System + Clone + Send + 'static,
>
(
    mut system : SystemType,
    directory_path : &str,
)
-> Result<(), ServerError>
{
    let (memory, cache, _memoryfile) =
    match directory::init(&mut system, directory_path)
    {
        Ok((memory, cache, memoryfile)) => (memory, cache, memoryfile),
        Err(error) => panic!("Failed to init directory error: {}", error)
    };

<<<<<<< HEAD
    let hello = warp::path!("files" / String)
=======
    let files_endpoint = warp::get()
        .and(warp::path!("files" / String))
>>>>>>> 08edc6d8
        .map(move |hash_str : String|
        {
            match Ticket::from_base64(&hash_str)
            {
                Ok(ticket) =>
                {
                    match cache.open(&ticket)
                    {
                        Ok(mut file) =>
                        {
                            let mut buffer = vec![];
                            match file.read_to_end(&mut buffer)
                            {
                                Ok(size) =>
                                {
                                    println!("Serving file: {} size: {}", hash_str, size);
                                    Response::builder()
                                        .status(StatusCode::OK)
                                        .body(buffer)
                                },
                                Err(error) =>
                                {
                                    let message = format!("Error: {}", error);
                                    println!("{}", &message);

                                    Response::builder()
                                        .status(StatusCode::INTERNAL_SERVER_ERROR)
                                        .body(message.into_bytes())
                                },
                            }
                        },
                        Err(error) =>
                        {
                            let message = format!("Error: {}", error);
                            println!("{}", &message);

                            Response::builder()
                                .status(StatusCode::NOT_FOUND)
                                .body(message.into_bytes())
                        }
                    }
                },
                Err(error) =>
                {
                    let message = format!("Error: {}", error);
                    println!("{}", &message);

                    Response::builder()
                        .status(StatusCode::NOT_FOUND)
                        .body(message.into_bytes())
                }
            }
        });

    let rules_endpoint = warp::get()
        .and(warp::path!("rules" / String))
        .map(move |hash_str : String|
            {
                match Ticket::from_base64(&hash_str)
                {
                    Ok(ticket) =>
                    {
                        Response::builder()
                            .status(StatusCode::OK)
                            .body(format!("RESPONSE {}", ticket).into_bytes())
                    },
                    Err(error) =>
                    {
                        Response::builder()
                            .status(StatusCode::NOT_FOUND)
                            .body(format!("Error: {}", error).into_bytes())
                    }
                }
            });

    warp::serve(files_endpoint.or(rules_endpoint))
        .run(([127, 0, 0, 1], 8080))
        .await;

    Err(ServerError::Weird) 
}

#[cfg(test)]
mod test
{

}<|MERGE_RESOLUTION|>--- conflicted
+++ resolved
@@ -56,20 +56,16 @@
         Err(error) => panic!("Failed to init directory error: {}", error)
     };
 
-<<<<<<< HEAD
-    let hello = warp::path!("files" / String)
-=======
     let files_endpoint = warp::get()
         .and(warp::path!("files" / String))
->>>>>>> 08edc6d8
         .map(move |hash_str : String|
-        {
-            match Ticket::from_base64(&hash_str)
             {
-                Ok(ticket) =>
+                match Ticket::from_base64(&hash_str)
                 {
-                    match cache.open(&ticket)
+                    Ok(ticket) =>
                     {
+                        match cache.open(&ticket)
+                        {
                         Ok(mut file) =>
                         {
                             let mut buffer = vec![];
@@ -78,8 +74,8 @@
                                 Ok(size) =>
                                 {
                                     println!("Serving file: {} size: {}", hash_str, size);
-                                    Response::builder()
-                                        .status(StatusCode::OK)
+                                Response::builder()
+                                    .status(StatusCode::OK)
                                         .body(buffer)
                                 },
                                 Err(error) =>
@@ -112,9 +108,9 @@
                     Response::builder()
                         .status(StatusCode::NOT_FOUND)
                         .body(message.into_bytes())
+                    }
                 }
-            }
-        });
+            });
 
     let rules_endpoint = warp::get()
         .and(warp::path!("rules" / String))
