use std::fmt;
use std::io::Read;

use warp::http::
{
    Response,
    StatusCode,
};

use crate::directory;

use crate::ticket::
{
    Ticket,
};

use warp::Filter;

use crate::system::
{
    System,
};

pub enum ServerError
{
    Weird,
}

impl fmt::Display for ServerError
{
    fn fmt(&self, formatter: &mut fmt::Formatter) -> fmt::Result
    {
        match self
        {
            ServerError::Weird =>
                write!(formatter, "Weird Server Error"),
        }
    }
}

#[tokio::main]
pub async fn serve
<
    SystemType : System + Clone + Send + 'static,
>
(
    mut system : SystemType,
    directory_path : &str,
)
-> Result<(), ServerError>
{
    let elements =
    match directory::init(&mut system, directory_path)
    {
        Ok(elements) => elements,
        Err(error) => panic!("Failed to init directory error: {}", error)
    };

    let cache = elements.cache;

    let files_endpoint = warp::get()
        .and(warp::path!("files" / String))
        .map(move |hash_str : String|
            {
                match Ticket::from_base64(&hash_str)
                {
                    Ok(ticket) =>
                    {
                        match cache.open(&ticket)
                        {
                            Ok(mut file) =>
                            {
                                let mut buffer = vec![];
                                match file.read_to_end(&mut buffer)
                                {
                                    Ok(size) =>
                                    {
                                        println!("Serving file: {} size: {}", hash_str, size);
                                        Response::builder()
                                            .status(StatusCode::OK)
                                                .body(buffer)
                                    },
                                    Err(error) =>
                                    {
<<<<<<< HEAD
                                        let message = format!("Error: {}", error);
=======
                                        let message = format!("Error while reading file: {} {}", hash_str, error);
>>>>>>> 10dcbf1c
                                        println!("{}", &message);
                                        Response::builder()
                                            .status(StatusCode::INTERNAL_SERVER_ERROR)
                                            .body(message.into_bytes())
                                    },
                                }
                            },
                            Err(error) =>
                            {
<<<<<<< HEAD
                                let message = format!("Error: {}", error);
=======
                                let message = format!("Error opening file: {} {}", hash_str, error);
>>>>>>> 10dcbf1c
                                println!("{}", &message);

                                Response::builder()
                                    .status(StatusCode::NOT_FOUND)
                                    .body(message.into_bytes())
                            }
                        }
                    },
                    Err(error) =>
                    {
                        let message = format!("Error: {}", error);
                        println!("{}", &message);

                        Response::builder()
                            .status(StatusCode::NOT_FOUND)
                            .body(message.into_bytes())
                    }
                }
            }
        );

    let history = elements.history;
    let rules_endpoint = warp::get()
        .and(warp::path!("rules" / String / String))
        .map(
            move |rule_hash_str : String, source_hash_str : String|
            {
                let rule_ticket =
                match Ticket::from_base64(&rule_hash_str)
                {
                    Ok(ticket) => ticket,
                    Err(error) =>
                    {
                        return Response::builder()
                            .status(StatusCode::NOT_FOUND)
                            .body(format!("Error: {}", error).into_bytes())
                    }
                };

                let source_ticket =
                match Ticket::from_base64(&source_hash_str)
                {
                    Ok(ticket) => ticket,
                    Err(error) =>
                    {
                        return Response::builder()
                            .status(StatusCode::NOT_FOUND)
                            .body(format!("Error: {}", error).into_bytes())
                    }
                };

                let rule_history =
                match history.read_rule_history(&rule_ticket)
                {
                    Ok(rule_history) => rule_history,
                    Err(error) => return
                        Response::builder()
                            .status(StatusCode::NOT_FOUND)
                            .body(format!("Error: {}", error).into_bytes()),
                };

                let target_tickets =
                match rule_history.get_target_tickets(&source_ticket)
                {
                    Some(target_tickets) => target_tickets,
                    None => return
                        Response::builder()
                            .status(StatusCode::NOT_FOUND)
                            .body(format!("No entry for source: {}", source_ticket).into_bytes()),
                };

                Response::builder()
                    .status(StatusCode::OK)
                    .body(format!("{}", target_tickets.download_string()).into_bytes())
            });

    warp::serve(files_endpoint.or(rules_endpoint))
        .run(([127, 0, 0, 1], 8080))
        .await;

    Err(ServerError::Weird) 
}

#[cfg(test)]
mod test
{

}<|MERGE_RESOLUTION|>--- conflicted
+++ resolved
@@ -82,11 +82,7 @@
                                     },
                                     Err(error) =>
                                     {
-<<<<<<< HEAD
-                                        let message = format!("Error: {}", error);
-=======
                                         let message = format!("Error while reading file: {} {}", hash_str, error);
->>>>>>> 10dcbf1c
                                         println!("{}", &message);
                                         Response::builder()
                                             .status(StatusCode::INTERNAL_SERVER_ERROR)
@@ -96,11 +92,7 @@
                             },
                             Err(error) =>
                             {
-<<<<<<< HEAD
-                                let message = format!("Error: {}", error);
-=======
                                 let message = format!("Error opening file: {} {}", hash_str, error);
->>>>>>> 10dcbf1c
                                 println!("{}", &message);
 
                                 Response::builder()
