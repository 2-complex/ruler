--- conflicted
+++ resolved
@@ -88,10 +88,6 @@
     }
 }
 
-<<<<<<< HEAD
-
-=======
->>>>>>> e2142e88
 #[derive(Clone)]
 pub struct OsExecutor
 {
