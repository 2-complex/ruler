extern crate bincode;
extern crate serde;

use crypto::sha2::Sha256;
use base64::
{
    encode_config,
<<<<<<< HEAD
=======
};

#[cfg(test)]
use base64::
{
>>>>>>> 9ee1b12f
    decode_config,
    DecodeError,
};
use crypto::digest::Digest;
use std::hash::{Hash, Hasher};
use serde::{Serialize, Deserialize};
use crate::system::
{
    System,
    ReadWriteError,
};
use std::fmt;
use std::io::Read;

/*  Ticket is a struct representing a hash of a file or a rule.  To construct a ticket,
    you first make a TiketFactory, and you can feed the factory data bit by bit for it to
    hash, using functions that start with "input_" then get the ticket using result(). */
pub struct TicketFactory
{
    dig : Sha256
}

impl TicketFactory
{
    /*  Create an empty TicketFactory initialized with no bytes. */
    pub fn new() -> TicketFactory
    {
        TicketFactory{ dig : Sha256::new() }
    }

    /*  Construct a TicketFactory immediately reading in
        the bytes of the given string as input. */
    #[cfg(test)]
    pub fn from_str(first_input: &str) -> TicketFactory
    {
        let mut d = Sha256::new();
        d.input(first_input.as_bytes());
        TicketFactory{ dig : d }
    }

    /*  Read in a Ticket, convert (the hash therein) to bytes,
        and incorporate those bytes into the currently building ticket. */
    pub fn input_ticket(&mut self, input: Ticket)
    {
        self.dig.input(&input.sha);
    }

    /*  Read in a str, convert to bytes, and incorporate those bytes
        into the currently building ticket. */
    pub fn input_str(&mut self, input: &str)
    {
        self.dig.input(input.as_bytes());
    }

    /*  Create a ticket from the bytes incorporated so far. */
    pub fn result(&mut self) -> Ticket
    {
        let mut out_sha = vec![0u8; 32];
        self.dig.result(&mut out_sha);
        Ticket
        {
            sha : out_sha
        }
    }

    /*  Construct a TicketFactory, initialized with the contents of a file from a System. */
    pub fn from_file<FSType: System>
    (
        file_system: &FSType,
        path : &str
    )
    ->
    Result<TicketFactory, ReadWriteError>
    {
        match file_system.open(path)
        {
            Ok(mut reader) =>
            {
                let mut buffer = [0u8; 256];
                let mut dig = Sha256::new();
                loop
                {
                    match reader.read(&mut buffer)
                    {
                        Ok(0) =>
                        {
                            return Ok(TicketFactory{dig : dig});
                        }
                        Ok(size) =>
                        {
                            dig.input(&buffer[..size]);
                        },
                        Err(error) => return Err(ReadWriteError::IOError(error)),
                    }
                }
            },
            Err(error) => return Err(ReadWriteError::SystemError(error)),
        }
    }
}

/*  Ticket represents a hash of a file or a rule */
#[derive(Serialize, Deserialize, PartialEq, Debug, Clone)]
pub struct Ticket
{
    sha: Vec<u8>,
}

<<<<<<< HEAD
=======
#[cfg(test)]
>>>>>>> 9ee1b12f
pub enum From64Error
{
    DecodeInvalidByte(usize, u8),
    DecodeInvalidLastSymbol(usize, u8),
    DecodeInvalidLength,
    ShaInvalidLength
}

<<<<<<< HEAD
=======
#[cfg(test)]
>>>>>>> 9ee1b12f
impl fmt::Display for From64Error
{
    fn fmt(&self, formatter: &mut fmt::Formatter) -> fmt::Result
    {
        match self
        {
            From64Error::DecodeInvalidByte(location, byte) =>
                write!(formatter, "Invalid byte: {} at location {}", byte, location),

            From64Error::DecodeInvalidLastSymbol(location, byte) =>
                write!(formatter, "Invalid last symbol: {} at location {}", byte, location),

            From64Error::DecodeInvalidLength =>
                write!(formatter, "Failed to decode base-64: invalid length"),

            From64Error::ShaInvalidLength =>
                write!(formatter, "Successful base64 conversion to data of wrong size"),
        }
    }
}

impl Ticket
{
    /*  Returns a string URL-safe base64-encoded hash */
    pub fn base64(&self) -> String
    {
        format!("{}", encode_config(&self.sha, base64::URL_SAFE))
    }

<<<<<<< HEAD
=======
    #[cfg(test)]
>>>>>>> 9ee1b12f
    pub fn from_base64(base64_str: &str) ->
        Result<Ticket, From64Error>
    {
        match decode_config(base64_str, base64::URL_SAFE)
        {
            Ok(sha) => 
            {
                if sha.len() == 32
                {
                    Ok(Ticket{sha:sha})
                }
                else
                {
                    Err(From64Error::ShaInvalidLength)
                }
            },
            Err(DecodeError::InvalidByte(location, byte)) => Err(From64Error::DecodeInvalidByte(location, byte)),
            Err(DecodeError::InvalidLastSymbol(location, byte)) => Err(From64Error::DecodeInvalidLastSymbol(location, byte)),
            Err(DecodeError::InvalidLength) => Err(From64Error::DecodeInvalidLength),
        }
    }

    /*  Use this function to create a ticket based on the targets, sources and command
        of a rule. */
    pub fn from_strings(
        targets: &Vec<String>,
        sources: &Vec<String>,
        command: &Vec<String>) -> Ticket
    {
        let mut factory = TicketFactory::new();

        for target in targets.iter()
        {
            factory.input_str(target);
            factory.input_str("\n");
        }

        factory.input_str("\n:\n");

        for source in sources.iter()
        {
            factory.input_str(source);
            factory.input_str("\n");
        }

        factory.input_str("\n:\n");

        for line in command.iter()
        {
            factory.input_str(line);
            factory.input_str("\n");
        }

        factory.input_str("\n:\n");
        factory.result()
    }
}

impl fmt::Display for Ticket
{
    fn fmt(&self, f: &mut fmt::Formatter) -> fmt::Result
    {
        write!(f, "{}", self.base64())
    }
}

impl Eq for Ticket {}

impl Hash for Ticket
{
    fn hash<H: Hasher>(&self, state: &mut H)
    {
        self.sha[..8].hash(state);
    }
}

#[cfg(test)]
mod test
{
    use crate::ticket::
    {
        Ticket,
        TicketFactory,
        From64Error
    };
    use crate::system::util::
    {
        write_str_to_file
    };
    use crate::system::fake::
    {
        FakeSystem
    };
    use lipsum::{LOREM_IPSUM};

    /*  Uses a TicketFactory to construct a Ticket based on a single string with one character,
        compares with exemplar. */
    #[test]
    fn ticket_factory_string()
    {
        let ticket = TicketFactory::from_str("b").result();
        assert_eq!(ticket.sha.len(), 32);
        assert_eq!(ticket.base64(),
            "PiPoFgA5WUoziU9lZOGxNIu9egCI1CxKy3PurtWcAJ0=");
    }

    /*  Uses a TicketFactory to construct a Ticket based on a single string with more than one character,
        compares with exemplar. */
    #[test]
    fn ticket_from_string_more()
    {
        let ticket = TicketFactory::from_str("Time wounds all heels.\n").result();
        assert_eq!(ticket.base64(),
            "QgK1Pzhosm-r264m3GkGT-dRWMz8Ls8ZobarSV0MwvU=");
    }

    /*  Constructs two tickets for the same string, A: by calling input_str with pieces of the string,
        and B: by taking the whole string at once in from_str().  Checks that the tickets are equal. */
    #[test]
    fn ticket_from_string_from_new()
    {
        let mut factory = TicketFactory::new();
        factory.input_str("Time ");
        factory.input_str("wounds ");
        factory.input_str("all ");
        factory.input_str("heels.\n");
        let ticket_a = factory.result();
        let ticket_b = TicketFactory::from_str("Time wounds all heels.\n").result();

        assert_eq!(ticket_a.base64(), ticket_b.base64());
    }

    /*  Using a fake file-system, create a file, populate with some known text, use TicketFactory::from_file
        to get a hash and compare with an exemplar.  */
    #[test]
    fn ticket_factory_file()
    {
        let mut file_system = FakeSystem::new(10);
        match write_str_to_file(&mut file_system, "time0.txt", "Time wounds all heels.\n")
        {
            Ok(_) => {},
            Err(why) => panic!("Failed to create temp file: {}", why),
        }

        match TicketFactory::from_file(&file_system, "time0.txt")
        {
            Ok(mut factory) =>
            {
                assert_eq!(factory.result().base64(),
                    "QgK1Pzhosm-r264m3GkGT-dRWMz8Ls8ZobarSV0MwvU=");
            },
            Err(why) => panic!("Failed to open test file time.txt: {}", why),
        }
    }

    /*  Using a fake file-system, create a file, populate it with with known text, then use TicketFactory::from_str
        and input_ticket to simulate making a ticket with that file as a target.  Compare the hash with an exemplar.*/
    #[test]
    fn ticket_factory_hashes()
    {
        let mut file_system = FakeSystem::new(10);
        match write_str_to_file(&mut file_system, "time1.txt", "Time wounds all heels.\n")
        {
            Ok(_) => {},
            Err(_) => panic!("File write operation failed"),
        }

        match TicketFactory::from_file(&file_system, "time1.txt")
        {
            Ok(mut factory) =>
            {
                let mut new_factory = TicketFactory::from_str("time1.txt\n:\n:\n:\n");
                new_factory.input_ticket(factory.result());
                assert_eq!(new_factory.result().base64(),
                    "k4eqylqAAMXeFu_O8Gigms5bM9n9iFwFznBDRojDO8o=");
            },
            Err(why) => panic!("Failed to open test file time1.txt: {}", why),
        }
    }

    /*  Obtain lorem ipsum, and write it to a file in a fake filesystem.  Then use TicketFactory::from_file
        to generate a ticket.  Compare hash with an exemplar. */
    #[test]
    fn ticket_factory_hashes_bigger_file()
    {
        let mut file_system = FakeSystem::new(10);

        println!("{} {}\n", LOREM_IPSUM.len(), LOREM_IPSUM);

        match write_str_to_file(&mut file_system, "good_and_evil.txt", LOREM_IPSUM)
        {
            Ok(_) => {},
            Err(_) => panic!("File write operation failed"),
        }

        match TicketFactory::from_file(&file_system, "good_and_evil.txt")
        {
            Ok(mut factory) =>
            {
                assert_eq!(factory.result().base64(),
                    "1-TbmtqWEoNv0OQQLb3OkYE2-f1LUOIH0SU71FP7Qo0=");
            },
            Err(why) => panic!("Failed to open test file good_and_evil.txt: {}", why),
        }
    }

    /*  Make a ticket, serialize to a vector of bytes, then deserialize, and check that
        the deserialized ticket matches the original. */
    #[test]
    fn ticket_serialize_round_trip()
    {
        let ticket = TicketFactory::from_str("apples").result();
        let encoded: Vec<u8> = bincode::serialize(&ticket).unwrap();
        let decoded: Ticket = bincode::deserialize(&encoded[..]).unwrap();
        assert_eq!(ticket, decoded);
        assert_eq!(ticket.base64(), decoded.base64());
    }

    /*  Decode a valid ticket as base64, and do a round-trip check.*/
    #[test]
    fn ticket_from_base64()
    {
        match Ticket::from_base64("1-TbmtqWEoNv0OQQLb3OkYE2-f1LUOIH0SU71FP7Qo0=")
        {
            Ok(ticket) => 
            {
                assert_eq!(ticket.base64(), "1-TbmtqWEoNv0OQQLb3OkYE2-f1LUOIH0SU71FP7Qo0=");
            },
            Err(error) =>
            {
                panic!("Unexpected error getting ticket from base64: {}", error)
            }
        }
    }

    /*  Attempt to decode the empty string as base-64,
        check that it fails with ShaInvalidLength. */
    #[test]
    fn ticket_from_base64_empty()
    {
        match Ticket::from_base64("")
        {
            Ok(_ticket) =>
            {
                panic!("Unexpected success getting ticket from empty string as base64")
            },
            Err(From64Error::ShaInvalidLength) =>
            {
            },
            Err(error) =>
            {
                panic!("Unexpected error getting ticket from empty string as base64: {}", error)
            }
        }
    }

    /*  Attempt to decode a string as base-64 that is too short to represent a ticket,
        check that it fails with ShaInvalidLength. */
    #[test]
    fn ticket_from_base64_short()
    {
        match Ticket::from_base64("abcdefg=")
        {
            Ok(_ticket) =>
            {
                panic!("Unexpected success getting ticket from short string as base64")
            },
            Err(From64Error::ShaInvalidLength) =>
            {
            },
            Err(error) =>
            {
                panic!("Unexpected error getting ticket from short string as base64: {}", error)
            }
        }
    }

    /*  Attempt to decode a string as base-64 that has an ampersand in it,
        check that it fails with DecodeInvalidByte. */
    #[test]
    fn ticket_from_base64_invalid_byte()
    {
        match Ticket::from_base64("abcde&ghijk=")
        {
            Ok(_ticket) =>
            {
                panic!("Unexpected success getting ticket from string with invalid character as base64")
            },
            Err(From64Error::DecodeInvalidByte(location, byte)) =>
            {
                assert_eq!(location, 5);
                assert_eq!(byte, 38);
            },
            Err(error) =>
            {
                panic!("Unexpected error getting ticket from string with invalid character as base64: {}", error)
            }
        }
    }

    /*  Attempt to decode a string as base-64 that has an ampersand in it,
        check that it fails with DecodeInvalidByte. */
    #[test]
    fn ticket_from_base64_invalid_length()
    {
        match Ticket::from_base64("0abcdef==")
        {
            Ok(_ticket) =>
            {
                panic!("Unexpected success getting ticket from string as base64")
            },
            Err(From64Error::DecodeInvalidLength) =>
            {
            },
            Err(error) =>
            {
                panic!("Unexpected error getting ticket from empty string as base64: {}", error)
            }
        }
    }
}<|MERGE_RESOLUTION|>--- conflicted
+++ resolved
@@ -5,14 +5,11 @@
 use base64::
 {
     encode_config,
-<<<<<<< HEAD
-=======
 };
 
 #[cfg(test)]
 use base64::
 {
->>>>>>> 9ee1b12f
     decode_config,
     DecodeError,
 };
@@ -121,10 +118,7 @@
     sha: Vec<u8>,
 }
 
-<<<<<<< HEAD
-=======
 #[cfg(test)]
->>>>>>> 9ee1b12f
 pub enum From64Error
 {
     DecodeInvalidByte(usize, u8),
@@ -133,10 +127,7 @@
     ShaInvalidLength
 }
 
-<<<<<<< HEAD
-=======
 #[cfg(test)]
->>>>>>> 9ee1b12f
 impl fmt::Display for From64Error
 {
     fn fmt(&self, formatter: &mut fmt::Formatter) -> fmt::Result
@@ -166,10 +157,7 @@
         format!("{}", encode_config(&self.sha, base64::URL_SAFE))
     }
 
-<<<<<<< HEAD
-=======
     #[cfg(test)]
->>>>>>> 9ee1b12f
     pub fn from_base64(base64_str: &str) ->
         Result<Ticket, From64Error>
     {
