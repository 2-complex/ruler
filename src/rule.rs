--- conflicted
+++ resolved
@@ -38,17 +38,6 @@
         }
     }
 
-<<<<<<< HEAD
-    Node also carries an optional Ticket.  If the Node came from a rule,
-    that's the hash of the rule itself (not file content). */
-#[derive(Debug, PartialEq)]
-pub struct Node
-{
-    pub targets: Vec<String>,
-    pub source_indices: Vec<(usize, usize)>,
-    pub command : Vec<String>,
-    pub rule_ticket : Option<Ticket>,
-=======
     pub fn get_ticket(self: &Self) -> Ticket
     {
         if is_sorted(&self.targets) && is_sorted(&self.sources)
@@ -64,7 +53,6 @@
             Ticket::from_strings(&t, &s, &self.command)
         }
     }
->>>>>>> 08ad125d
 }
 
 impl fmt::Display for Rule
@@ -251,403 +239,12 @@
     }
 }
 
-<<<<<<< HEAD
-#[derive(PartialEq, Debug)]
-struct Frame
-{
-    targets: Vec<String>,
-    sources: Vec<String>,
-    command: Vec<String>,
-    rule_ticket: Option<Ticket>,
-    index: usize,
-    sub_index: usize,
-    visited: bool,
-}
-
-impl Frame
-{
-    fn from_source_and_index(source : &str, index : usize) -> Frame
-    {
-        Frame
-        {
-            targets: vec![source.to_string()],
-            sources: vec![],
-            command: vec![],
-            rule_ticket: None,
-            index: index,
-            sub_index: 0,
-            visited: true,
-        }
-    }
-
-    fn from_rule_and_index(rule : Rule, index : usize) -> Frame
-    {
-        let rule_ticket = Ticket::from_strings(
-            &rule.targets,
-            &rule.sources,
-            &rule.command);
-
-        Frame
-        {
-            targets: rule.targets,
-            sources: rule.sources,
-            command: rule.command,
-            rule_ticket: Some(rule_ticket),
-            index: index,
-            sub_index: 0,
-            visited: false,
-        }
-    }
-}
-
-#[derive(PartialEq, Debug)]
-pub enum TopologicalSortError
-{
-    TargetMissing(String),
-    SelfDependentRule(String),
-    CircularDependence(Vec<String>),
-    TargetInMultipleRules(String),
-}
-
-impl fmt::Display for TopologicalSortError
-{
-    fn fmt(&self, formatter: &mut fmt::Formatter) -> fmt::Result
-    {
-        match self
-        {
-            TopologicalSortError::TargetMissing(target) =>
-                write!(formatter, "Target missing from rules: {}", target),
-
-            TopologicalSortError::SelfDependentRule(target)  =>
-                write!(formatter, "Self-dependent target: {}", target),
-
-            TopologicalSortError::CircularDependence(cycle) =>
-            {
-                write!(formatter, "Circular dependence:\n")?;
-                for t in cycle.iter()
-                {
-                    write!(formatter, "{}\n", t)?;
-                }
-
-                Ok(())
-            },
-
-            TopologicalSortError::TargetInMultipleRules(target) =>
-                write!(formatter, "Target found in more than one rule: {}", target),
-        }
-    }
-}
-
-/*  Consume Rules, and in their place, make Nodes.
-    In each Node, leave 'source_indices' empty.
-
-    Returns:
-        frame_buffer:
-            A vector of optional frames corresponding to original rules
-        to_buffer_index:
-            A map that tells us the index in frame_buffer of the
-            ndoe that has the given string as a target, and also subindex, the index in that
-            node's target list of the target in question  */
-fn rules_to_frame_buffer(mut rules : Vec<Rule>)
--> Result<
-    (Vec<Option<Frame>>, HashMap<String, (usize, usize)>),
-    TopologicalSortError>
-{
-    let mut frame_buffer : Vec<Option<Frame>> = Vec::new();
-    let mut to_buffer_index : HashMap<String, (usize, usize)> = HashMap::new();
-
-    let mut current_buffer_index = 0usize;
-    for mut rule in rules.drain(..)
-    {
-        rule.targets.sort();
-        rule.sources.sort();
-        for (sub_index, target) in rule.targets.iter().enumerate()
-        {
-            let t_string = target.to_string();
-            match to_buffer_index.get(&t_string)
-            {
-                Some(_) => return Err(TopologicalSortError::TargetInMultipleRules(t_string)),
-                None => to_buffer_index.insert(t_string, (current_buffer_index, sub_index)),
-            };
-        }
-
-        frame_buffer.push(Some(Frame::from_rule_and_index(rule, current_buffer_index)));
-        current_buffer_index += 1;
-    }
-
-    Ok((frame_buffer, to_buffer_index))
-}
-
-struct TopologicalSortMachine
-{
-    /*  The "buffer" referred to by variable-names here is
-        the buffer of frames (frame_buffer) */
-    frame_buffer : Vec<Option<Frame>>,
-
-    /*  Sends the target name to a pair of indices:
-        - index of the rule in which it's a target
-        - index of the target in the rule's target list */
-    to_buffer_index : HashMap<String, (usize, usize)>,
-
-    /*  Keeps track of the next index to insert into frame_buffer with */
-    current_buffer_index : usize,
-
-    /*  Recall frame_buffer is a vector of options.  That's so that
-        the frames can be taken from frame_buffer and added to frames_in_order */
-    frames_in_order : Vec<Frame>,
-
-    /*  This maps index in frame_buffer to index in frames_in_order */
-    index_bijection : HashMap<usize, usize>,
-}
-
-/*  Holds the state of the topological sort, so that we can either sort from one origin,
-    or continue sorting until all rules have been visited. */
-impl TopologicalSortMachine
-{
-    pub fn new(
-        frame_buffer : Vec<Option<Frame>>,
-        to_buffer_index : HashMap<String, (usize, usize)>
-    )
-    -> TopologicalSortMachine
-    {
-        let frame_buffer_length = frame_buffer.len();
-        TopologicalSortMachine
-        {
-            frame_buffer : frame_buffer,
-            to_buffer_index : to_buffer_index,
-            current_buffer_index : frame_buffer_length,
-            frames_in_order : vec![],
-            index_bijection : HashMap::new(),
-        }
-    }
-
-    /*  Originates a topological sort DFS from the frame indicated by the given index, noting
-        the given sub_index as the location of the goal-target in that frame's target list. */
-    pub fn sort_once(&mut self, index : usize, sub_index : usize)
-    -> Result<(), TopologicalSortError>
-    {
-        let starting_frame =
-        match self.frame_buffer[index].take()
-        {
-            Some(mut frame) =>
-            {
-                frame.sub_index = sub_index;
-                frame
-            },
-            None =>
-            {
-                /*  Assume we're in the middle of a build-all operation,
-                    and we've already handle this rule. */
-                return Ok(());
-            }, 
-                
-        };
-
-        let mut indices_in_stack = HashSet::new();
-        indices_in_stack.insert(index);
-        let mut stack = vec![starting_frame];
-
-        /*  Depth-first traversal using 'stack' */
-        while let Some(frame) = stack.pop()
-        {
-            indices_in_stack.remove(&frame.index);
-
-            if frame.visited
-            {
-                self.index_bijection.insert(frame.index, self.frames_in_order.len());
-                self.frames_in_order.push(frame);
-            }
-            else
-            {
-                let mut reverser = vec![];
-                for source in frame.sources.iter()
-                {
-                    match self.to_buffer_index.get(source)
-                    {
-                        Some((buffer_index, sub_index)) =>
-                        {
-                            if let Some(mut frame) = self.frame_buffer[*buffer_index].take()
-                            {
-                                frame.sub_index = *sub_index;
-                                reverser.push(frame);
-                            }
-                            else
-                            {
-                                if frame.index == *buffer_index
-                                {
-                                    return Err(TopologicalSortError::SelfDependentRule(
-                                        frame.targets[*sub_index].clone()));
-                                }
-
-                                /*  Look for a cycle by checking the stack for another instance of the node we're
-                                    currently on */
-                                if indices_in_stack.contains(buffer_index)
-                                {
-                                    let mut target_cycle = vec![];
-                                    for f in stack.iter()
-                                    {
-                                        target_cycle.push(f.targets[f.sub_index].clone());
-                                    }
-                                    target_cycle.push(frame.targets[frame.sub_index].clone());
-
-                                    return Err(TopologicalSortError::CircularDependence(target_cycle));
-                                }
-                            }
-                        },
-                        None =>
-                        {
-                            self.index_bijection.insert(self.current_buffer_index, self.frames_in_order.len());
-                            self.frames_in_order.push(Frame::from_source_and_index(source, self.current_buffer_index));
-                            self.frame_buffer.push(None);
-                            self.to_buffer_index.insert(source.to_string(), (self.current_buffer_index, 0));
-                            self.current_buffer_index += 1;
-                        },
-                    }
-                }
-
-                stack.push(
-                    Frame
-                    {
-                        targets: frame.targets,
-                        sources: frame.sources,
-                        command: frame.command,
-                        rule_ticket: frame.rule_ticket,
-                        index: frame.index,
-                        sub_index: frame.sub_index,
-                        visited: true
-                    }
-                );
-                indices_in_stack.insert(frame.index);
-
-                while let Some(f) = reverser.pop()
-                {
-                    indices_in_stack.insert(f.index);
-                    stack.push(f);
-                }
-            }
-        }
-
-        Ok(())
-    }
-
-    /*  Remap the sources of all the nodes to indices in the new result vector. */
-    pub fn get_result(mut self) -> Result<Vec<Node>, TopologicalSortError>
-    {
-        let mut result = vec![];
-        for mut frame in self.frames_in_order.drain(..)
-        {
-            let mut source_indices = vec![];
-            for source in frame.sources.drain(..)
-            {
-                let (buffer_index, sub_index) = self.to_buffer_index.get(&source).unwrap();
-                source_indices.push((*self.index_bijection.get(buffer_index).unwrap(), *sub_index));
-            }
-
-            result.push(
-                Node
-                {
-                    targets: frame.targets,
-                    source_indices: source_indices,
-                    command: frame.command,
-                    rule_ticket: frame.rule_ticket,
-                }
-            );
-        }
-
-        Ok(result)
-    }
-
-}
-
-/*  Takes a vector of Rules and goal_target, goal target is the target in whose rule the
-    search originates.
-
-    Rules contain enough information to establish a dependence tree. This function
-    searches that tree to create a sorted list of another type: Node.
-
-    Leaves (sources which are not also listed as targets) become Nodes with a non-existant
-    RuleInfo and an empty list of sources. */
-pub fn topological_sort(
-    rules : Vec<Rule>,
-    goal_target : &str) -> Result<Vec<Node>, TopologicalSortError>
-{
-    /*  Convert Rules to Frames.  Frame has some extra eleements
-        that facilitate the topological sort. */
-    match rules_to_frame_buffer(rules)
-    {
-        Err(error) =>
-        {
-            /*  If two rules have the same target, we wind up here. */
-            return Err(error);
-        },
-        Ok((frame_buffer, to_buffer_index)) =>
-        {
-            let (index, sub_index) =
-            match to_buffer_index.get(goal_target)
-            {
-                Some((index, sub_index)) =>
-                {
-                    (*index, *sub_index)
-                },
-                None => return Err(TopologicalSortError::TargetMissing(goal_target.to_string())),
-            };
-
-            let mut machine = TopologicalSortMachine::new(frame_buffer, to_buffer_index);
-            machine.sort_once(index, sub_index)?;
-            return machine.get_result();
-        }
-    }
-}
-
-/*  For building all targets.  This function calls rules_to_frame_buffer to generate frames for the rules,
-    then iterates through all the frames */
-pub fn topological_sort_all(
-    rules : Vec<Rule>) -> Result<Vec<Node>, TopologicalSortError>
-{
-    /*  Convert Rules to Frames.  Frame has some extra eleements
-        that facilitate the topological sort. */
-    match rules_to_frame_buffer(rules)
-    {
-        Err(error) =>
-        {
-            /*  If two rules have the same target, we wind up here. */
-            return Err(error);
-        },
-        Ok((frame_buffer, to_buffer_index)) =>
-        {
-            let frame_buffer_len = frame_buffer.len();
-
-            let mut machine = TopologicalSortMachine::new(frame_buffer, to_buffer_index);
-
-            for index in 0..frame_buffer_len
-            {
-                machine.sort_once(index, 0)?;
-            }
-
-            return machine.get_result();
-        }
-    }
-}
-
-
-
-=======
->>>>>>> 08ad125d
 #[cfg(test)]
 mod tests
 {
-    use crate::ticket::Ticket;
     use crate::rule::
     {
         Rule,
-<<<<<<< HEAD
-        Node,
-        rules_to_frame_buffer,
-        topological_sort,
-        topological_sort_all,
-        TopologicalSortError,
-=======
->>>>>>> 08ad125d
         parse,
         parse_all,
         ParseError,
@@ -685,665 +282,6 @@
                 vec!["".to_string()]).get_ticket()
         );
 
-<<<<<<< HEAD
-    /*  Create a list of rules where two rules list the same target.
-        Try to call rules_to_frame_buffer, and check that an error-result is returned reporting the redundant target */
-    #[test]
-    fn rules_to_frame_buffer_redundancy_error()
-    {
-        assert_eq!(rules_to_frame_buffer(
-            vec![
-                Rule
-                {
-                    targets: vec!["fruit".to_string()],
-                    sources: vec!["plant".to_string()],
-                    command: vec!["pick occasionally".to_string()],
-                },
-                Rule
-                {
-                    targets: vec!["plant".to_string(), "fruit".to_string()],
-                    sources: vec!["soil".to_string(), "seed".to_string()],
-                    command: vec!["water every day".to_string()],
-                },
-            ]
-        ), Err(TopologicalSortError::TargetInMultipleRules("fruit".to_string())));
-        
-    }
-
-    /*  Topological sort the empty set of rules, but with a goal-target.  That should error. */
-    #[test]
-    fn topological_sort_empty_is_error()
-    {
-        assert_eq!(topological_sort(vec![], "prune"), Err(TopologicalSortError::TargetMissing("prune".to_string())));
-    }
-
-    /*  Topological sort all of an empty set of rules, check that the result is empty. */
-    #[test]
-    fn topological_sort_all_empty_is_empty()
-    {
-        assert_eq!(topological_sort_all(vec![]), Ok(vec![]));
-    }
-
-    /*  Topological sort a list of one rule only.  Check the result
-        contains a frame with just that one rule's data. */
-    #[test]
-    fn topological_sort_one_rule()
-    {
-        assert_eq!(topological_sort(
-            vec![
-                Rule
-                {
-                    targets: vec!["plant".to_string()],
-                    sources: vec![],
-                    command: vec![],
-                },
-            ],
-            "plant"),
-            Ok(vec![
-                Node
-                {
-                    targets: vec!["plant".to_string()],
-                    source_indices: vec![],
-                    command : vec![],
-                    rule_ticket : Some(Ticket::from_strings(
-                        &vec!["plant".to_string()],
-                        &vec![],
-                        &vec![])),
-                }
-            ]));
-    }
-
-    /*  Topological sort a list of one rule only.  Check the result
-        contains a frame with just that one rule's data. */
-    #[test]
-    fn topological_sort_all_one_rule()
-    {
-        assert_eq!(topological_sort_all(
-            vec![
-                Rule
-                {
-                    targets: vec!["plant".to_string()],
-                    sources: vec![],
-                    command: vec![],
-                },
-            ]),
-            Ok(vec![Node{
-                targets: vec!["plant".to_string()],
-                source_indices: vec![],
-                command: vec![],
-                rule_ticket : Some(Ticket::from_strings(
-                    &vec!["plant".to_string()],
-                    &vec![],
-                    &vec![])),
-            }])
-        );
-    }
-
-    /*  Topological sort a list of two rules only, one depends on the other as a source, but
-        the order in the given list is backwards.  Check that the topological sort reverses the order. */
-    #[test]
-    fn topological_sort_two_rules()
-    {
-        assert_eq!(topological_sort(
-            vec![
-                Rule
-                {
-                    targets: vec!["fruit".to_string()],
-                    sources: vec!["plant".to_string()],
-                    command: vec!["pick occasionally".to_string()],
-                },
-                Rule
-                {
-                    targets: vec!["plant".to_string()],
-                    sources: vec![],
-                    command: vec![],
-                },
-            ],
-            "fruit"),
-        Ok(vec![
-            Node{
-                targets: vec!["plant".to_string()],
-                source_indices: vec![],
-                command: vec![],
-                rule_ticket : Some(Ticket::from_strings(
-                    &vec!["plant".to_string()],
-                    &vec![],
-                    &vec![])),
-            },
-            Node{
-                targets: vec!["fruit".to_string()],
-                source_indices: vec![(0, 0)],
-                command: vec!["pick occasionally".to_string()],
-                rule_ticket : Some(Ticket::from_strings(
-                    &vec!["fruit".to_string()],
-                    &vec!["plant".to_string()],
-                    &vec!["pick occasionally".to_string()])),
-            }
-        ]));
-    }
-
-    /*  Topological sort all of a list of two rules only, one depends on the other as a source, but
-        the order in the given list is backwards.  Check that the topological sort reverses the order. */
-    #[test]
-    fn topological_sort_all_two_rules()
-    {
-        assert_eq!(topological_sort_all(
-            vec![
-                Rule
-                {
-                    targets: vec!["fruit".to_string()],
-                    sources: vec!["plant".to_string()],
-                    command: vec!["pick occasionally".to_string()],
-                },
-                Rule
-                {
-                    targets: vec!["plant".to_string()],
-                    sources: vec![],
-                    command: vec![],
-                },
-            ]),
-            Ok(vec![
-                Node{
-                    targets: vec!["plant".to_string()],
-                    source_indices: vec![],
-                    command: vec![],
-                    rule_ticket : Some(Ticket::from_strings(
-                        &vec!["plant".to_string()],
-                        &vec![],
-                        &vec![])),
-                },
-                Node{
-                    targets: vec!["fruit".to_string()],
-                    source_indices: vec![(0, 0)],
-                    command: vec!["pick occasionally".to_string()],
-                    rule_ticket : Some(Ticket::from_strings(
-                        &vec!["fruit".to_string()],
-                        &vec!["plant".to_string()],
-                        &vec!["pick occasionally".to_string()])),
-                }
-            ]));
-    }
-
-    /*  Topological sort a DAG that is not a tree.  Four nodes math, physics, graphics, game
-        physics and graphics both depend on math, and game depends on physics and graphics. */
-    #[test]
-    fn topological_sort_four_rules_diamond_already_in_order()
-    {
-        match topological_sort(
-            vec![
-                Rule
-                {
-                    targets: vec!["math".to_string()],
-                    sources: vec![],
-                    command: vec![],
-                },
-                Rule
-                {
-                    targets: vec!["physics".to_string()],
-                    sources: vec!["math".to_string()],
-                    command: vec!["build physics".to_string()],
-                },
-                Rule
-                {
-                    targets: vec!["graphics".to_string()],
-                    sources: vec!["math".to_string()],
-                    command: vec!["build graphics".to_string()],
-                },
-                Rule
-                {
-                    targets: vec!["game".to_string()],
-                    sources: vec!["graphics".to_string(), "physics".to_string()],
-                    command: vec!["build game".to_string()],
-                },
-            ],
-            "game")
-        {
-            Ok(v) =>
-            {
-                assert_eq!(v.len(), 4);
-                assert_eq!(v[0].targets[0], "math");
-                assert_eq!(v[1].targets[0], "graphics");
-                assert_eq!(v[2].targets[0], "physics");
-                assert_eq!(v[3].targets[0], "game");
-
-                assert_eq!(v[0].source_indices.len(), 0);
-                assert_eq!(v[1].source_indices.len(), 1);
-                assert_eq!(v[1].source_indices[0], (0, 0));
-                assert_eq!(v[2].source_indices.len(), 1);
-                assert_eq!(v[2].source_indices[0], (0, 0));
-                assert_eq!(v[3].source_indices.len(), 2);
-                assert_eq!(v[3].source_indices[0], (1, 0));
-                assert_eq!(v[3].source_indices[1], (2, 0));
-            }
-            Err(why) => panic!("Expected success, got: {}", why),
-        }
-    }
-
-
-    /*  Topological sort a DAG that is not a tree.  Four nodes math, physics, graphics, game
-        physics and graphics both depend on math, and game depends on physics and graphics.
-
-        This is the same test as above, except the given vector is in the wrong order.  The result
-        should be the same as the above.  Part of this is to test well-definedness of order. */
-    #[test]
-    fn topological_sort_four_rules_diamond_scrambled()
-    {
-        match topological_sort(
-            vec![
-                Rule
-                {
-                    targets: vec!["graphics".to_string()],
-                    sources: vec!["math".to_string()],
-                    command: vec!["build graphics".to_string()],
-                },
-                Rule
-                {
-                    targets: vec!["physics".to_string()],
-                    sources: vec!["math".to_string()],
-                    command: vec!["build physics".to_string()],
-                },
-                Rule
-                {
-                    targets: vec!["math".to_string()],
-                    sources: vec![],
-                    command: vec![],
-                },
-                Rule
-                {
-                    targets: vec!["game".to_string()],
-                    sources: vec!["physics".to_string(), "graphics".to_string()],
-                    command: vec!["build game".to_string()],
-                },
-            ],
-            "game")
-        {
-            Ok(v) =>
-            {
-                assert_eq!(v.len(), 4);
-                assert_eq!(v[0].targets[0], "math");
-                assert_eq!(v[1].targets[0], "graphics");
-                assert_eq!(v[2].targets[0], "physics");
-                assert_eq!(v[3].targets[0], "game");
-
-                assert_eq!(v[0].source_indices.len(), 0);
-                assert_eq!(v[1].source_indices.len(), 1);
-                assert_eq!(v[1].source_indices[0], (0, 0));
-                assert_eq!(v[2].source_indices.len(), 1);
-                assert_eq!(v[2].source_indices[0], (0, 0));
-                assert_eq!(v[3].source_indices.len(), 2);
-                assert_eq!(v[3].source_indices[0], (1, 0));
-                assert_eq!(v[3].source_indices[1], (2, 0));
-            }
-            Err(why) => panic!("Expected success, got: {}", why),
-        }
-    }
-
-    /*  Topological sort all rules in a DAG that is not a tree.  Four nodes math, physics, graphics, game
-        physics and graphics both depend on math, and game depends on physics and graphics.
-
-        This is the same test as above, except the given vector is in the wrong order.  The result
-        should be the same as the above.  Part of this is to test well-definedness of order. */
-    #[test]
-    fn topological_sort_all_four_rules_diamond_scrambled()
-    {
-        match topological_sort_all(
-            vec![
-                Rule
-                {
-                    targets: vec!["graphics".to_string()],
-                    sources: vec!["math".to_string()],
-                    command: vec!["build graphics".to_string()],
-                },
-                Rule
-                {
-                    targets: vec!["physics".to_string()],
-                    sources: vec!["math".to_string()],
-                    command: vec!["build physics".to_string()],
-                },
-                Rule
-                {
-                    targets: vec!["math".to_string()],
-                    sources: vec![],
-                    command: vec![],
-                },
-                Rule
-                {
-                    targets: vec!["game".to_string()],
-                    sources: vec!["physics".to_string(), "graphics".to_string()],
-                    command: vec!["build game".to_string()],
-                },
-            ])
-        {
-            Ok(v) =>
-            {
-                assert_eq!(v.len(), 4);
-                assert_eq!(v[0].targets[0], "math");
-                assert_eq!(v[1].targets[0], "graphics");
-                assert_eq!(v[2].targets[0], "physics");
-                assert_eq!(v[3].targets[0], "game");
-
-                assert_eq!(v[0].source_indices.len(), 0);
-                assert_eq!(v[1].source_indices.len(), 1);
-                assert_eq!(v[1].source_indices[0], (0, 0));
-                assert_eq!(v[2].source_indices.len(), 1);
-                assert_eq!(v[2].source_indices[0], (0, 0));
-                assert_eq!(v[3].source_indices.len(), 2);
-                assert_eq!(v[3].source_indices[0], (1, 0));
-                assert_eq!(v[3].source_indices[1], (2, 0));
-            }
-            Err(why) => panic!("Expected success, got: {}", why),
-        }
-    }
-
-    /*  Topological sort a poetry example.  This has two intermediate build results that share
-        a source file.  It's a bit like the diamond, except the shared source is not a rule,
-        just a file in the file system, and there are other source-files, too.
-
-        The topologial sort should not only put the nodes in order, but also create nodes for the
-        source files not specifically represented as rules. */
-    #[test]
-    fn topological_sort_poem()
-    {
-        match topological_sort(
-            vec![
-                Rule
-                {
-                    targets: vec!["stanza1".to_string()],
-                    sources: vec!["chorus".to_string(), "verse1".to_string()],
-                    command: vec!["poemcat verse1 chorus".to_string()],
-                },
-                Rule
-                {
-                    targets: vec!["stanza2".to_string()],
-                    sources: vec!["chorus".to_string(), "verse2".to_string()],
-                    command: vec!["poemcat verse2 chorus".to_string()],
-                },
-                Rule
-                {
-                    targets: vec!["poem".to_string()],
-                    sources: vec!["stanza1".to_string(), "stanza2".to_string()],
-                    command: vec!["poemcat stanza1 stanza2".to_string()],
-                },
-            ],
-            "poem")
-        {
-            Ok(v) =>
-            {
-                assert_eq!(v.len(), 6);
-                assert_eq!(v[0].targets[0], "chorus");
-                assert_eq!(v[1].targets[0], "verse1");
-                assert_eq!(v[2].targets[0], "stanza1");
-                assert_eq!(v[3].targets[0], "verse2");
-                assert_eq!(v[4].targets[0], "stanza2");
-                assert_eq!(v[5].targets[0], "poem");
-
-                assert_eq!(v[0].source_indices.len(), 0);
-                assert_eq!(v[1].source_indices.len(), 0);
-                assert_eq!(v[3].source_indices.len(), 0);
-
-                assert_eq!(v[2].source_indices, [(0, 0), (1, 0)]);
-                assert_eq!(v[4].source_indices, [(0, 0), (3, 0)]);
-                assert_eq!(v[5].source_indices, [(2, 0), (4, 0)]);
-            }
-            Err(why) => panic!("Expected success, got: {}", why),
-        }
-    }
-
-    /*  Topological sort a poetry example.  This test is just like the one above but with the
-        given list of rules in a different order.  The result should be the same. */
-    #[test]
-    fn topological_sort_poem_scrambled()
-    {
-        match topological_sort(
-            vec![
-                Rule
-                {
-                    targets: vec!["poem".to_string()],
-                    sources: vec!["stanza1".to_string(), "stanza2".to_string()],
-                    command: vec!["poemcat stanza1 stanza2".to_string()],
-                },
-                Rule
-                {
-                    targets: vec!["stanza2".to_string()],
-                    sources: vec!["verse2".to_string(), "chorus".to_string()],
-                    command: vec!["poemcat verse2 chorus".to_string()],
-                },
-                Rule
-                {
-                    targets: vec!["stanza1".to_string()],
-                    sources: vec!["verse1".to_string(), "chorus".to_string()],
-                    command: vec!["poemcat verse1 chorus".to_string()],
-                },
-            ],
-            "poem")
-        {
-            Ok(v) =>
-            {
-                assert_eq!(v.len(), 6);
-                assert_eq!(v[0].targets[0], "chorus");
-                assert_eq!(v[1].targets[0], "verse1");
-                assert_eq!(v[2].targets[0], "stanza1");
-                assert_eq!(v[3].targets[0], "verse2");
-                assert_eq!(v[4].targets[0], "stanza2");
-                assert_eq!(v[5].targets[0], "poem");
-
-                assert_eq!(v[0].source_indices.len(), 0);
-                assert_eq!(v[1].source_indices.len(), 0);
-                assert_eq!(v[3].source_indices.len(), 0);
-
-                assert_eq!(v[2].source_indices, [(0, 0), (1, 0)]);
-                assert_eq!(v[4].source_indices, [(0, 0), (3, 0)]);
-                assert_eq!(v[5].source_indices, [(2, 0), (4, 0)]);
-            }
-            Err(why) => panic!("Expected success, got: {}", why),
-        }
-    }
-
-    /*  Topological sort a poetry example.  This test is just like the one above but with the
-        given list of rules in a different order.  The result should be the same. */
-    #[test]
-    fn topological_sort_all_poem_scrambled()
-    {
-        match topological_sort_all(
-            vec![
-                Rule
-                {
-                    targets: vec!["poem".to_string()],
-                    sources: vec!["stanza1".to_string(), "stanza2".to_string()],
-                    command: vec!["poemcat stanza1 stanza2".to_string()],
-                },
-                Rule
-                {
-                    targets: vec!["stanza2".to_string()],
-                    sources: vec!["verse2".to_string(), "chorus".to_string()],
-                    command: vec!["poemcat verse2 chorus".to_string()],
-                },
-                Rule
-                {
-                    targets: vec!["stanza1".to_string()],
-                    sources: vec!["verse1".to_string(), "chorus".to_string()],
-                    command: vec!["poemcat verse1 chorus".to_string()],
-                },
-            ])
-        {
-            Ok(v) =>
-            {
-                assert_eq!(v.len(), 6);
-                assert_eq!(v[0].targets[0], "chorus");
-                assert_eq!(v[1].targets[0], "verse1");
-                assert_eq!(v[2].targets[0], "stanza1");
-                assert_eq!(v[3].targets[0], "verse2");
-                assert_eq!(v[4].targets[0], "stanza2");
-                assert_eq!(v[5].targets[0], "poem");
-
-                assert_eq!(v[0].source_indices.len(), 0);
-                assert_eq!(v[1].source_indices.len(), 0);
-                assert_eq!(v[3].source_indices.len(), 0);
-
-                assert_eq!(v[2].source_indices, [(0, 0), (1, 0)]);
-                assert_eq!(v[4].source_indices, [(0, 0), (3, 0)]);
-                assert_eq!(v[5].source_indices, [(2, 0), (4, 0)]);
-            }
-            Err(why) => panic!("Expected success, got: {}", why),
-        }
-    }
-
-    /*  Topological sort a poetry example.  This test is just like the one above but with the
-        given list of rules in a different order.  The result should be the same. */
-    #[test]
-    fn topological_sort_all_disconnected_graph()
-    {
-        match topological_sort_all(
-            vec![
-                Rule
-                {
-                    targets: vec!["poem".to_string()],
-                    sources: vec!["stanza1".to_string(), "stanza2".to_string()],
-                    command: vec!["poemcat stanza1 stanza2".to_string()],
-                },
-                Rule
-                {
-                    targets: vec!["stanza2".to_string()],
-                    sources: vec!["verse2".to_string(), "chorus".to_string()],
-                    command: vec!["poemcat verse2 chorus".to_string()],
-                },
-                Rule
-                {
-                    targets: vec!["stanza1".to_string()],
-                    sources: vec!["verse1".to_string(), "chorus".to_string()],
-                    command: vec!["poemcat verse1 chorus".to_string()],
-                },
-            ])
-        {
-            Ok(v) =>
-            {
-                assert_eq!(v.len(), 6);
-                assert_eq!(v[0].targets[0], "chorus");
-                assert_eq!(v[1].targets[0], "verse1");
-                assert_eq!(v[2].targets[0], "stanza1");
-                assert_eq!(v[3].targets[0], "verse2");
-                assert_eq!(v[4].targets[0], "stanza2");
-                assert_eq!(v[5].targets[0], "poem");
-
-                assert_eq!(v[0].source_indices.len(), 0);
-                assert_eq!(v[1].source_indices.len(), 0);
-                assert_eq!(v[3].source_indices.len(), 0);
-
-                assert_eq!(v[2].source_indices, [(0, 0), (1, 0)]);
-                assert_eq!(v[4].source_indices, [(0, 0), (3, 0)]);
-                assert_eq!(v[5].source_indices, [(2, 0), (4, 0)]);
-            }
-            Err(why) => panic!("Expected success, got: {}", why),
-        }
-    }
-
-    /*  Topological sort a dependence graph with a cycle in it.  Check that the error
-        returned points to the cycle. */
-    #[test]
-    fn topological_sort_circular()
-    {
-        match topological_sort(
-            vec![
-                Rule
-                {
-                    targets: vec!["Quine".to_string(), "SomethingElse".to_string()],
-                    sources: vec!["Hofstadter".to_string()],
-                    command: vec!["poemcat Hofstadter".to_string()],
-                },
-                Rule
-                {
-                    targets: vec!["AnotherThing".to_string(), "Hofstadter".to_string()],
-                    sources: vec!["Quine".to_string()],
-                    command: vec!["poemcat Quine".to_string()],
-                },
-            ],
-            "Quine")
-        {
-            Ok(_) => panic!("Unexpected success topologically sorting with a circular dependence"),
-            Err(error) =>
-            {
-                match error
-                {
-                    TopologicalSortError::CircularDependence(cycle) =>
-                    {
-                        assert_eq!(cycle[0], "Quine");
-                        assert_eq!(cycle[1], "Hofstadter");
-                    },
-                    _ => panic!("Expected circular dependence, got another type of error")
-                }
-            },
-        }
-    }
-
-    /*  Make a Rule that depends on /itself/ as a source.  Try to topologial sort,
-        expect the error to reflect the self-dependence  */
-    #[test]
-    fn topological_sort_self_reference()
-    {
-        match topological_sort(
-            vec![
-                Rule
-                {
-                    targets: vec!["Hofstadter".to_string()],
-                    sources: vec!["Hofstadter".to_string()],
-                    command: vec!["poemcat Hofstadter".to_string()],
-                },
-            ],
-            "Hofstadter")
-        {
-            Ok(_) => panic!("Unexpected success topologically sorting with a self-dependent rule"),
-            Err(error) =>
-            {
-                match error
-                {
-                    TopologicalSortError::SelfDependentRule(target) => assert_eq!(target, "Hofstadter"),
-                    _ => panic!("Expected self-dependent rule, got another type of error")
-                }
-            },
-        }
-    }
-
-    /*  Create a rule with a few sources that don't exist as targets of other rules.
-        Perform a topological sort and check that the sources are created as nodes. */
-    #[test]
-    fn topological_sort_make_nodes_for_sources()
-    {
-        match topological_sort(
-            vec![
-                Rule
-                {
-                    targets: vec!["fruit".to_string()],
-                    sources: vec!["plant".to_string()],
-                    command: vec!["pick occasionally".to_string()],
-                },
-                Rule
-                {
-                    targets: vec!["plant".to_string()],
-                    sources: vec![
-                        "seed".to_string(),
-                        "soil".to_string(),
-                        "sunlight".to_string(),
-                        "water".to_string(),
-                    ],
-                    command: vec!["take care of plant".to_string()],
-                },
-            ],
-            "fruit")
-        {
-            Ok(v) =>
-            {
-                assert_eq!(v.len(), 6);
-                assert_eq!(v[0].targets[0], "seed");
-                assert_eq!(v[1].targets[0], "soil");
-                assert_eq!(v[2].targets[0], "sunlight");
-                assert_eq!(v[3].targets[0], "water");
-                assert_eq!(v[4].targets[0], "plant");
-                assert_eq!(v[5].targets[0], "fruit");
-            }
-            Err(why) => panic!("Expected success, got: {}", why),
-        }
-=======
->>>>>>> 08ad125d
     }
 
     /*  Call parse on an empty string, check that the rule list is empty. */
