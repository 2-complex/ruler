--- conflicted
+++ resolved
@@ -384,11 +384,7 @@
         }
     }
 
-<<<<<<< HEAD
-    pub fn list_dir(&self, _path : &str) -> Result<Vec<String>, NodeError>
-=======
     pub fn list_dir(&self, path: &str) -> Result<Vec<String>, NodeError>
->>>>>>> 7e9b9d79
     {
         let mut result : Vec<String> =
             self.get_dir_map(&get_components(path))?.clone().into_keys().collect();
