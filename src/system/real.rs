--- conflicted
+++ resolved
@@ -257,40 +257,8 @@
     fn execute_command(&mut self, command_script : CommandScript) ->
         Vec<Result<CommandLineOutput, SystemError>>
     {
-<<<<<<< HEAD
-        let mut command_lines = vec![];
-        let mut result = Err(SystemError::CommandExecutationFailed("".to_string()));
-
-        for line in all_lines.drain(..)
-        {
-            match line.as_ref()
-            {
-                ";" =>
-                {
-                    let mut cmd = execute::shell(command_lines.join(" "));
-                    match cmd.execute_output()
-                    {
-                        Ok(output) =>
-                        {
-                            result = Ok(from_output(output))
-                        },
-
-                        Err(error) => return Err(SystemError::CommandExecutationFailed(format!("{}", error))),
-                    }
-                    command_lines = vec![];
-                }
-                _ =>
-                {
-                    command_lines.push(line);
-                }
-            }
-        }
-
-        if command_lines.len() != 0
-=======
         let mut result = vec![];
         for element in command_script.lines.into_iter()
->>>>>>> 8b41c000
         {
             let mut cmd = execute::shell(element);
             match cmd.execute_output()
@@ -298,12 +266,8 @@
                 Ok(output) => result.push(Ok(CommandLineOutput::from_output(output))),
                 Err(error) =>
                 {
-<<<<<<< HEAD
-                    result = Ok(from_output(output))
-=======
                     result.push(Err(SystemError::CommandExecutationFailed(format!("{}", error))));
                     return result;
->>>>>>> 8b41c000
                 },
             }
         }
