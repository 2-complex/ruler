--- conflicted
+++ resolved
@@ -41,43 +41,12 @@
     pub history : TargetHistory,
 }
 
-<<<<<<< HEAD
-/*  Takes a System and a filepath as a string.
-
-    If the file exists, returns a ticket.
-    If the file does not exist, returns Ok, but with no Ticket inside
-    If the file exists but does not open or some other error occurs when generating
-    the ticket, returns an error. */
-pub fn get_file_ticket_from_path<SystemType: System>
-(
-    system : &SystemType,
-    path : &str
-)
--> Result<Option<Ticket>, ReadWriteError>
-{
-    if system.is_file(&path) || system.is_dir(&path)
-    {
-        match TicketFactory::from_file(system, &path)
-        {
-            Ok(mut factory) => Ok(Some(factory.result())),
-            Err(error) => Err(error),
-        }
-    }
-    else
-    {
-        Ok(None)
-    }
-}
-
-/*  Takes a system and a TargetFileInfo, and obtains a ticket for the file described.
-    If the modified date of the file matches the one in TargetHistory exactly. */
-=======
+
 /*  Takes a system and a TargetFileInfo, and obtains a ticket for the file
     described.  If the modified date of the file matches the one in
     TargetHistory exactly, this function doesn't bother opening the file to
     get the ticket, instead it extracts it from the TargetHistory in the
     TargetFileInfo assuming that the file hasn't changed. */
->>>>>>> 48b43c5c
 pub fn get_file_ticket<SystemType: System>
 (
     system : &SystemType,
@@ -420,14 +389,9 @@
 >
 (
     system : &mut SystemType,
-<<<<<<< HEAD
-    cache : &mut LocalCache,
-    rule_history : &RuleHistory,
-=======
     cache : &LocalCache,
     downloader : &DownloaderType,
     rule_history : &mut RuleHistory,
->>>>>>> 48b43c5c
     sources_ticket : &Ticket,
     target_infos : &Vec<TargetFileInfo>,
 )
@@ -693,15 +657,12 @@
     }
 }
 
-<<<<<<< HEAD
 /*  This is a central, public function for handling a node in the depednece
-    graph.  It is meant to be called by a dedicated thread, and as such, it
-    eats all its arguments.
-
-    The RuleHistory gets modified when appropriate, and gets returned as part
-    of the result. */
-pub fn handle_node<SystemType: System>
-=======
+graph.  It is meant to be called by a dedicated thread, and as such, it
+eats all its arguments.
+
+The RuleHistory gets modified when appropriate, and gets returned as part
+of the result. */
 pub fn handle_target_node
 <
     SystemType : System,
@@ -796,7 +757,6 @@
     SystemType : System,
     DownloaderType : Downloader
 >
->>>>>>> 48b43c5c
 (
     mut system : SystemType,
     downloader : DownloaderType,
@@ -805,7 +765,7 @@
     rule_history_opt : Option<RuleHistory>,
     senders : Vec<(usize, Sender<Packet>)>,
     receivers : Vec<Receiver<Packet>>,
-    mut cache : LocalCache
+    cache : LocalCache
 )
 ->
 Result<WorkResult, WorkError>
@@ -829,67 +789,12 @@
         Some(rule_history) =>
             send_work_result(senders, handle_target_node(
                 &mut system,
-<<<<<<< HEAD
-                &mut cache,
-                &rule_history,
-                &sources_ticket,
-                &target_infos)
-            {
-                Ok(resolutions) =>
-                {
-                    if needs_rebuild(&resolutions)
-                    {
-                        rebuild_node(
-                            &mut system,
-                            rule_history,
-                            sources_ticket,
-                            command,
-                            senders,
-                            target_infos
-                        )
-                    }
-                    else
-                    {
-                        let target_tickets = match get_current_target_tickets(
-                            &system,
-                            &target_infos)
-                        {
-                            Ok(target_tickets) => target_tickets,
-                            Err(error) => return Err(error),
-                        };
-
-                        for (sub_index, sender) in senders
-                        {
-                            match sender.send(
-                                Packet::from_ticket(target_tickets[sub_index].clone()))
-                            {
-                                Ok(_) => {},
-                                Err(_error) => return Err(WorkError::SenderError),
-                            }
-                        }
-
-                        Ok(
-                            WorkResult
-                            {
-                                target_infos : target_infos,
-                                work_option : WorkOption::Resolutions(resolutions),
-                                rule_history : Some(rule_history),
-                            }
-                        )
-                    }
-                },
-
-                Err(error) => Err(error),
-            }
-        },
-=======
                 &downloader,
                 target_infos,
                 command,
                 rule_history,
                 sources_ticket,
                 cache)?),
->>>>>>> 48b43c5c
     }
 }
 
