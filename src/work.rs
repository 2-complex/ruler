--- conflicted
+++ resolved
@@ -1101,10 +1101,7 @@
         system.create_dir(".ruler-cache").unwrap();
         write_str_to_file(&mut system, "verse1.txt", "Roses are red\n").unwrap();
         write_str_to_file(&mut system, "verse2.txt", "Violets are blue\n").unwrap();
-<<<<<<< HEAD
         write_str_to_file(&mut system, "poem_copy.txt", "Arbitrary content").unwrap();
-=======
->>>>>>> 7e683e9d
 
         let mut factory = TicketFactory::new();
         factory.input_ticket(TicketFactory::from_str("Roses are red\n").result());
@@ -1149,13 +1146,10 @@
             "Roses are red\nViolets are blue\n");
         assert_eq!(read_file_to_string(&system, "poem_copy.txt").unwrap(),
             "Roses are red\nViolets are blue\n");
-<<<<<<< HEAD
 
         let command_log = system.get_command_log();
         assert_eq!(command_log.len(), 1);
         assert_eq!(command_log[0], "mycat2 verse1.txt verse2.txt poem.txt poem_copy.txt");
-=======
->>>>>>> 7e683e9d
     }
 
 
