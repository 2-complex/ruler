--- conflicted
+++ resolved
@@ -164,11 +164,7 @@
     }
 
     /*  Takes a system, and updates the file contents in the blob to reflect the files in the system.
-<<<<<<< HEAD
-        Returns a vector of TargetContentInfos which is current according to the file system. */
-=======
-        Returns a vector of FileStates FileState object which is current according to the file system. */
->>>>>>> a7a5ff1e
+        Returns a vector of FileStates which is current according to the file system. */
     pub fn update_to_match_system_file_state<SystemType: System>
     (
         self : &mut Self,
